--- conflicted
+++ resolved
@@ -146,12 +146,7 @@
     },
     {
       "datasource": {
-<<<<<<< HEAD
         "type": "influxdb"
-=======
-        "type": "influxdb",
-        "uid": "edi5ib8drqltsd"
->>>>>>> d950c73e
       },
       "description": "",
       "fieldConfig": {
@@ -366,12 +361,7 @@
     },
     {
       "datasource": {
-<<<<<<< HEAD
         "type": "influxdb"
-=======
-        "type": "influxdb",
-        "uid": "edi5ib8drqltsd"
->>>>>>> d950c73e
       },
       "description": "",
       "fieldConfig": {
@@ -471,12 +461,7 @@
     },
     {
       "datasource": {
-<<<<<<< HEAD
         "type": "influxdb"
-=======
-        "type": "influxdb",
-        "uid": "edi5ib8drqltsd"
->>>>>>> d950c73e
       },
       "description": "",
       "fieldConfig": {
@@ -785,12 +770,7 @@
     },
     {
       "datasource": {
-<<<<<<< HEAD
         "type": "influxdb"
-=======
-        "type": "influxdb",
-        "uid": "edi5ib8drqltsd"
->>>>>>> d950c73e
       },
       "description": "",
       "fieldConfig": {
@@ -1017,12 +997,7 @@
     },
     {
       "datasource": {
-<<<<<<< HEAD
         "type": "influxdb"
-=======
-        "type": "influxdb",
-        "uid": "edi5ib8drqltsd"
->>>>>>> d950c73e
       },
       "description": "",
       "fieldConfig": {
@@ -1479,12 +1454,7 @@
     },
     {
       "datasource": {
-<<<<<<< HEAD
         "type": "influxdb"
-=======
-        "type": "influxdb",
-        "uid": "edi5ib8drqltsd"
->>>>>>> d950c73e
       },
       "description": "",
       "fieldConfig": {
@@ -1643,13 +1613,9 @@
       "type": "timeseries"
     },
     {
-<<<<<<< HEAD
       "datasource": {
         "type": "influxdb"
       },
-=======
-      "datasource": {},
->>>>>>> d950c73e
       "description": "",
       "fieldConfig": {
         "defaults": {
@@ -2236,12 +2202,7 @@
           ]
         },
         "datasource": {
-<<<<<<< HEAD
           "type": "influxdb"
-=======
-          "type": "influxdb",
-          "uid": "edi5ib8drqltsd"
->>>>>>> d950c73e
         },
         "definition": "show tag values with key = cmd",
         "hide": 0,
@@ -2264,12 +2225,7 @@
           "value": "$__all"
         },
         "datasource": {
-<<<<<<< HEAD
           "type": "influxdb"
-=======
-          "type": "influxdb",
-          "uid": "edi5ib8drqltsd"
->>>>>>> d950c73e
         },
         "definition": "show tag values with key = method where cmd =~ /$mycmd/",
         "hide": 0,
@@ -2292,12 +2248,8 @@
           "value": "$__all"
         },
         "datasource": {
-<<<<<<< HEAD
           "type": "influxdb"
-=======
-          "type": "influxdb",
-          "uid": "edi5ib8drqltsd"
->>>>>>> d950c73e
+
         },
         "definition": "show tag values with key = cmd",
         "hide": 0,
@@ -2320,12 +2272,7 @@
           "value": "$__all"
         },
         "datasource": {
-<<<<<<< HEAD
           "type": "influxdb"
-=======
-          "type": "influxdb",
-          "uid": "edi5ib8drqltsd"
->>>>>>> d950c73e
         },
         "definition": "show tag values with key = cmd",
         "hide": 0,
@@ -2437,10 +2384,6 @@
   "timezone": "",
   "title": "OpenStack-Health-Monitor2",
   "uid": "9ltTEmlnl",
-<<<<<<< HEAD
   "version": 14,
-=======
-  "version": 9,
->>>>>>> d950c73e
   "weekStart": "monday"
 }