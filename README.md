# OpenStack Health Monitor

This is a test script for testing the reliability and performance of OpenStack API.
It works by doing a real scenario test: Setting up a real environment
With routers, nets, jumphosts, disks, VMs, ...

We collect statistics on API call performance as well as on resource creation times.
Failures are noted and alarms are generated.

## Status

- Errors not yet handled everywhere
- Live Volume and NIC attachment not yet implemented
- Log too verbose for permament operation ...
- Script allows to create multiple nets/subnets independent from no of AZs, which may need more testing.
- Done: Convert from neutron/cinder/nova/... to openstack (`-o` / `-O`)

## TODO

- Align sendalarm with telegraf database entries

## Copyright

(c) Kurt Garloff <kurt.garloff@t-systems.com>, 2/2017-7/2017
(c) Kurt Garloff <scs@garloff.de>, 2/2020-4/2021
(c) Kurt Garloff <garloff@osb-alliance.com>, 5/2021-9/2022

License: CC-BY-SA (2.0)

## Description of the flow

- create router (VPC in OTC/AWS speak)
- create 1+$NONETS (1+2) nets -- $NONETS is normally the # of AZs
- create 1+$NONETS subnets
- create security groups
- create virtual IP (for outbound SNAT via JumpHosts)
- create SSH keys
- create $NOAZS JumpHost VMs by
   a) creating disks (from image)
   b) creating ports
   c) creating VMs
- associating a floating IP to each Jumphost
- configuring the virtIP as default route
- JumpHosts do SNAT for outbound traffic and port forwarding for inbound
   (this requires SUSE images with SFW2-snat package to work)
- create N internal VMs striped over the nets and AZs by
   a) creating disks (from image) -- if option `-d` is not used
   b) creating a port -- if option `-P` is not used
   c) creating VM (from volume or from image, dep. on `-d`)
    (Steps a and c take long, so we do many in parallel and poll for progress)
   d) do some property changes to VMs
- after everything is complete, we wait for the VMs to be up
- we ping them, log in via ssh and see whether they can ping to the outside world (quad9)
- a full cross connectivity check (can each VM ping each other?) with `-C`
- we create a loadbalancer and check accessing all VMs as members (RR) with `-L`/`-LL`
- we kill some backends and check that the LB's health monitor detects this and
  routes the requests to the alive backend members
- attach additional NICs and test (options `-2`, `-3`, `-4`)
- NOT YET: attach additional disks to running VMs
 
- Finally, we clean up ev'thing in reverse order
   (We have kept track of resources to clean up.
    We can also identify them by name, which helps if we got interrupted, or
    some cleanup action failed.)

## Coverage

So we end up testing: Router, incl. default route (for SNAT instance),
networks, subnets, and virtual IP, security groups and floating IPs,
volume creation from image, deletion after VM destruction,
VM creation from bootable volume (and from image if `-d` is given,)
Metadata service (without it ssh key injection fails of course),
Images (openSUSE OTC, upstream, CentOS and Ubuntu work),
Loadbalancer (`-L`/`-LL`),
Waiting for volumes and VMs,
Destroying all of these resources again

## Alarming and reporting

We do some statistics on the duration of the steps (min, avg, median, 95% quantile, max).
We of course also note any errors and timeouts and report these, optionally sending email
or SMN (OTC notifications via SMS and other media) alarms.

## Runtime

This takes rather long, as typical API calls take b/w 1 and 2s on OpenStack (including the round trip to keystone for the token).

Optimization possibilities:
Cache token and reuse when creating a large number of resources in a loop. 
Completed (use option `-O` (not used for volume create)).

## Prerequisites

- Working python-XXXclient tools (openstack, glance, neutron, nova, cinder)
- `OS_` environment variables set to run openstack CLI commands or `OS_CLOUD` with `clouds.yaml`/`secure.yaml`
- `otc.sh` from otc-tools (only if using optional SMN `-m` and project creation `-p`)
- `sendmail` (only if email notification is requested)
- `jq` (for JSON processing)
- `bc` and python3 (or python2) for math used to calc statistics
- Any image for the VMs that allows login as user DEFLTUSER (linux) with injected key
  (If we use `-2`/`-3`/`-4`, we also need a SUSE image to have the `cloud-multiroute` pkg in there.)

I typically set this up on openSUSE-15.x images that come with all these tools (except sendmail)
preinstalled -- get them at <https://kfg.images.obs-website.eu-de.otc.t-systems.com/>.
I tiny flavor is enough to run this (1GiB RAM, 5GB disk) -- watch the logfiles though to
avoid them filling up your disk. If you set up the dashboard with telegraf, influxdb, grafana,
I would recommend a larger flavor (4GiB RAM, 20GB disk).

## Usage

Use `api_monitor.sh -h` to get a list of the command line options. For reference find the output (from v1.105) here:

```
<<<<<<< HEAD
Running api_monitor.sh v1.106 on host kg-gxscs-hm.app-int.gx-scs.sovereignit.tech
Using APIMonitor_1711354916_ prefix for resrcs on gxscs-hm (nova)
=======
Running api_monitor.sh v1.105 on host kg-gxscs-hm.app-int.gx-scs.sovereignit.tech
Using APIMonitor_1711038748_ prefix for resrcs on gxscs-hm (nova)
>>>>>>> a2e6c0f7
Usage: api_monitor.sh [options]
 --debug Use set -x to print every line executed
 -n N   number of VMs to create (beyond #AZ JumpHosts, def: 12)
 -N N   number of networks/subnets/jumphosts to create (def: # AZs)
 -l LOGFILE record all command in LOGFILE
 -a N   send at most N alarms per iteration (first plus N-1 summarized)
 -R     send recovery email after a completely successful iteration and alarms before
 -e ADR sets eMail address for notes/alarms (assumes working MTA)
         second -e splits eMails; notes go to first, alarms to second eMail
 -E     exit on error (for CONNTEST)
 -m URN sets notes/alarms by SMN (pass URN of queue)
         second -m splits notifications; notes to first, alarms to second URN
 -s [SH] sends stats as well once per day (or every SH hours), not just alarms
 -S [NM] sends stats to grafana via local telegraf http_listener (def for NM=api-monitoring)
 -q     do not send any alarms
 -d     boot Directly from image (not via volume)
 -vt TP use volumetype TP (overrides env VOLUMETYPE)
 -z SZ  boots VMs from volume of size SZ
 -P     do not create Port before VM creation
 -D     create all VMs with one API call (implies -d -P)
 -i N   sets max number of iterations (def = -1 = inf)
 -r N   only recreate router after each Nth iteration
 -g N   increase VM volume size by N GB (ignored for -d/-D)
 -G N   increase JH volume size by N GB
 -w N   sets error wait (API, VM): 0-inf seconds or neg value for interactive wait
 -W N   sets error wait (VM only): 0-inf seconds or neg value for interactive wait
 -V N   set success wait: Stop for N seconds (neg val: interactive) before tearing down
 -p N   use a new project every N iterations
 -c     noColors: don't use bold/red/... ASCII sequences
 -C     full Connectivity check: Every VM pings every other
 -o     translate nova/cinder/neutron/glance into openstack client commands
 -O     like -o, but use token_endpoint auth (after getting token)
 -x     assume eXclusive project, clean all floating IPs found
 -I     dIsassociate floating IPs before deleting them
 -L     create HTTP Loadbalancer (LBaaSv2/octavia) and test it
 -LL    create TCP  Loadbalancer (LBaaSv2/octavia) and test it
 -LP PROV  create TCP LB with provider PROV test it (-LO is short for -LP ovn)
 -LR    reverse order of LB healthmon and member creation and deletion
 -b     run a simple compute benchmark (4k pi with bc)
 -B     measure TCP BW b/w VMs (iperf3)
 -M     measure disk I/O bandwidth & latency (fio)
 -t     long Timeouts (2x, multiple times for 3x, 4x, ...)
 -T     assign tags to resources; use to clean up floating IPs
 -2     Create 2ndary subnets and attach 2ndary NICs to VMs and test
 -3     Create 2ndary subnets, attach, test, reshuffle and retest
 -4     Create 2ndary subnets, reshuffle, attach, test, reshuffle and retest
 -R2    Recreate 2ndary ports after detaching (OpenStack <= Mitaka bug)
Or: api_monitor.sh [-f] [-o/-O] CLEANUP XXX to clean up all resources with prefix XXX
        Option -f forces the deletion
Or: api_monitor.sh [Options] CONNTEST XXX for full conn test for existing env XXX
        Options: [-2/3/4] [-o/O] [-i N] [-e ADR] [-E] [-w/W/V N] [-l LOGFILE]
You need to have the OS_ variables set to allow OpenStack CLI tools to work.
You can override defaults by exporting the environment variables AZS, VAZS, NAZS, RPRE,
 PINGTARGET, PINGTARGET2, GRAFANANM, [JH]IMG, [JH]IMGFILT, [JH]FLAVOR, [JH]DEFLTUSER,
 ADDJHVOLSIZE, ADDVMVOLSIZE, SUCCWAIT, ALARMPRE, FROM, ALARM_/NOTE_EMAIL_ADDRESSES, VOLUMETYPE,
 NAMESERVER/DEFAULTNAMESERVER, SWIFTCONTAINER, FIPWAITPORTDEVOWNER, EXTSEARCH, OS_EXTRA_PARAMS.
Typically, you should configure OS_CLOUD, [JH]IMG, [JH]FLAVOR, [JH]DEFLTUSER.
```

## Examples

Run 100 loops deploying (and deleting) 2+8 VMs (including nets, volumes etc.),
with daily statistics sent to SMN...API-Notes and Alarms to SMN...APIMonitor:

```shell
./api_monitor.sh -n 8 -s -m urn:smn:eu-de:0ee085d22f6a413293a2c37aaa1f96fe:APIMon-Notes -m urn:smn:eu-de:0ee085d22f6a413293a2c37aaa1f96fe:APIMonitor -i 100
```

The included file `run.sh` also demonstrates how to use `api_monitor.sh`.

The script has been used successfully on several OpenStack clouds with keystone v3 (OTC, ECP, CityCloud),
started manually or from Jenkins, partially with recording stats to a local Telegraf to report timings
and failures into a Grafana dashboard.
Configuration files for telegraf, influxdb and a nice grafana dashboard can be found in the `dashboard/`
subdirectory.

## HOWTO Guide

The directory docs contains a complete [setup guide](https://github.com/SovereignCloudStack/openstack-health-monitor/blob/main/docs/Debian12-Install.md)
 using Debian 12 VMs on an SCS reference deployement.

## Benchmarks

There are three simple benchmarks included, `-b` for  simple compute benchmark (calculating
4000 digits of pi with `bc`), `-B` for an iperf TCP benchmark between VMs and `-M` to measure
the bandwidth, IOPS and Latency (the percentage of samples with >10ms latency is output) of
the root disk. These are meant to detect trends and can help with capacity monitoring.<|MERGE_RESOLUTION|>--- conflicted
+++ resolved
@@ -111,13 +111,8 @@
 Use `api_monitor.sh -h` to get a list of the command line options. For reference find the output (from v1.105) here:
 
 ```
-<<<<<<< HEAD
 Running api_monitor.sh v1.106 on host kg-gxscs-hm.app-int.gx-scs.sovereignit.tech
 Using APIMonitor_1711354916_ prefix for resrcs on gxscs-hm (nova)
-=======
-Running api_monitor.sh v1.105 on host kg-gxscs-hm.app-int.gx-scs.sovereignit.tech
-Using APIMonitor_1711038748_ prefix for resrcs on gxscs-hm (nova)
->>>>>>> a2e6c0f7
 Usage: api_monitor.sh [options]
  --debug Use set -x to print every line executed
  -n N   number of VMs to create (beyond #AZ JumpHosts, def: 12)
