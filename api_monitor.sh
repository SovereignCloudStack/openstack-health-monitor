--- conflicted
+++ resolved
@@ -99,11 +99,7 @@
 # ./api_monitor.sh -n 8 -d -P -s -m urn:smn:eu-de:0ee085d22f6a413293a2c37aaa1f96fe:APIMon-Notes -m urn:smn:eu-de:0ee085d22f6a413293a2c37aaa1f96fe:APIMonitor -i 100
 # (SMN is OTC specific notification service that supports sending SMS.)
 
-<<<<<<< HEAD
 VERSION=1.95
-=======
-VERSION=1.94
->>>>>>> 38812528
 
 # debugging
 if test "$1" == "--debug"; then set -x; shift; fi
@@ -2633,11 +2629,7 @@
   declare -a STMS
   if test -n "$VMVOLSIZE"; then
     IMAGE="--block-device id=$IMGID,source=image,dest=volume,size=$VMVOLSIZE,shutdown=remove,bootindex=0"
-<<<<<<< HEAD
     ostackcmd_tm_retry VOLSTATS $CINDERTIMEOUT cinder list -f value -c ID #-c Name # -c Status -c Size
-=======
-    ostackcmd_tm VOLSTATS $CINDERTIMEOUT cinder list -f value -c ID #-c Name # -c Status -c Size
->>>>>>> 38812528
     OLDVOLS="$OSTACKRESP"
     echo "#DEBUG: $(echo $OLDVOLS | wc -w) OLDVOLS"
   else
@@ -2745,30 +2737,21 @@
 # Cleanup volumes created by nova but which did not get attached
 delUnattachedVols()
 {
-<<<<<<< HEAD
   local MISS=$1
   ostackcmd_tm_retry VOLSTATS $CINDERTIMEOUT cinder list -f value || return 1
-=======
-  ostackcmd_tm VOLSTATS $CINDERTIMEOUT cinder list -f value || return 1
->>>>>>> 38812528
   CAND=()
   while read id nm stat sz; do
     if test -z "$sz"; then sz="$stat"; stat="$nm"; nm=""; fi
     dbgout -n "#DEBUG: \"$id\" \"$nm\" \"$stat\" \"$z\": "
     # Filter out vols with names or with wrong size
     if test -n "$nm"; then dbgout named; continue; fi
-<<<<<<< HEAD
     #if test "$stat" == "in-use" -o "$stat" == "deleting"; then dbgout "in-use or deleting"; continue; fi
     if test "$stat" != "available" -a "$stat" != "downloading" -a "$stat" != "creating"; then dbgout "not available, downloading, creating"; continue; fi
-=======
-    if test "$stat" != "available"; then dbgout "not available"; continue; fi
->>>>>>> 38812528
     if test "$sz" != "$VMVOLSIZE"; then dbgout "!= $VMVOLSIZE"; continue; fi
     if inList $id "$OLDVOLS"; then dbgout "preexist"; continue; fi
     CAND[${#CAND[*]}]=$id
     dbgout "added"
   done < <(echo "$OSTACKRESP")
-<<<<<<< HEAD
   echo "#DEBUG: Found ${#CAND[*]} unatt new vols for $MISS errors: ${CAND[*]}" 1>&2
   if test ${#CAND[*]} -eq 0; then return 0; fi
   # TODO: Do sanity checking and filtering for img metadata and size
@@ -2777,16 +2760,6 @@
     ostackcmd_tm_retry VOLSTATS $CINDERTIMEOUT cinder rename ${RPRE}RootVol_VM_$loop_$idx ${CAND[$idx]}
   done
   #ostackcmd_tm_retry VOLSTATS $CINDERTIMEOUT cinder delete ${CAND[*]}
-=======
-  echo "#DEBUG: Found ${#CAND[*]} unatt new vols for $RC errors: ${CAND[*]}" 1>&2
-  if test ${#CAND[*]} -eq 0; then return 0; fi
-  # TODO: Do sanity checking and filtering for img metadata and size
-  if test ${#CAND[*]} -gt $RC; then echo "#ERROR: More new unatt. vols than errs, clean up not yet implemented" 1>&2; return 1; fi
-  for idx in $(seq 0 $((${#CAND[*]}-1))); do
-    ostackcmd_tm VOLSTATS $CINDERTIMEOUT cinder rename ${RPRE}RootVol_VM_$loop_$idx ${CAND[$idx]}
-  done
-  #ostackcmd_tm VOLSTATS $CINDERTIMEOUT cinder delete ${CAND[*]}
->>>>>>> 38812528
 }
 
 # Wait for VMs to get into active state
@@ -2801,13 +2774,8 @@
   local VRC=$?
   if test "$tagged" != $((NOVMS+NOAZS)); then nameVols 3; tagged=$?; fi
   if test "$tagged" != $((NOVMS+NOAZS)); then echo "ERROR: Tagged volume number incorrect: $tagged != $((NOVMS+NOAZS))" 1>&2; fi
-<<<<<<< HEAD
   if test $VRC != 0 -a -n "$VMVOLSIZE"; then delUnattachedVols $VRC; fi
   return $VRC
-=======
-  if test $RC != 0 -a -n "$VMVOLSIZE"; then delUnattachedVols $RC; fi
-  return $RC
->>>>>>> 38812528
 }
 
 # Remove VMs (one by one or by batch if we created in batches)
