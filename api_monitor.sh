#!/bin/bash
# api_monitor.sh
# 
# Test script testing the reliability and performance of OpenStack API
# It works by doing a real scenario test: Setting up a real environment
# With routers, nets, jumphosts, disks, VMs, ...
# 
# We collect statistics on API call performance as well as on resource
# creation times.
# Failures are noted and alarms are generated.
#
# Status:
# - Errors not yet handled everywhere
# - Live Volume and NIC attachment not yet implemented
# - Log too verbose for permament operation ...
# - Script allows to create multiple nets/subnets independent from no of AZs,
#   which may need more testing.
# - Done: Convert from neutron/cinder/nova/... to openstack (-o / -O)
#
# TODO:
# - Align sendalarm with Grafana database entries
#
# (c) Kurt Garloff <kurt.garloff@t-systems.com>, 2/2017-7/2017
# (c) Kurt Garloff <kurt@garloff.de>, 2019
# (c) Kurt Garloff <scs@garloff.de>, 2020
# License: CC-BY-SA (4.0)
#
# General approach:
# - create router (VPC)
# - create 1+$NONETS (1+2) nets -- $NONETS is normally the # of AZs
# - create 1+$NONETS subnets
# - create security groups
# - create virtual IP (for outbound SNAT via JumpHosts)
# - create SSH keys
# - create $NOAZS JumpHost VMs by
#   a) creating disks (from image)
#   b) creating ports
#   c) creating VMs
# - associating a floating IP to each Jumphost
# - configuring the virtIP as default route
# - JumpHosts do SNAT for outbound traffic and port forwarding for inbound
#   (this used to require SUSE images with SFW2-snat package to work, but now
#    should work on most images, assuming iptables rules can be configured)
# - create N internal VMs striped over the nets and AZs by
#   a) creating disks (from image) -- if option -d is not used
#   b) creating a port -- if option -P is not used
#   c) creating VM (from volume or from image, dep. on -d)
#   (Steps a and c take long, so we do many in parallel and poll for progress)
#   d) do some property changes to VMs
# - after everything is complete, we wait for the VMs to be up
# - we ping them, log in via ssh and see whether they can ping to the outside world (dns.google)
#
# - Finally, we clean up ev'thing in reverse order
#   (We have kept track of resources to clean up.
#    We can also identify them by name, which helps if we got interrupted, or
#    some cleanup action failed.)
#
# So we end up testing: Router, incl. default route (for SNAT instance),
#  networks, subnets, and virtual IP, security groups and floating IPs,
#  volume creation from image, deletion after VM destruction
#  VM creation from bootable volume (and from image if -d is given)
#  Metadata service (without it ssh key injection fails of course)
#  Images (we use openSUSE for the jumphost for SNAT/port-fwd and CentOS7 by dflt for VMs)
#  Waiting for volumes and VMs
#  Destroying all of these resources again
#
# We do some statistics on the duration of the steps (min, avg, median, 95% quantile, max)
# We of course also note any errors and timeouts and report these, optionally sending
#  email or (on OTC) SMN alarms.
#
# This takes rather long, as typical CLI calls take b/w 1 and 5s on OpenStack clouds
# (including the round trip to keystone for the token).
#
# Future enhancements:
# - dynamically attach an additional disk
# - test DNS (designate)
# - test object storage (swift/s3)
#
# Optimization possibilities:
# - DONE: Cache token and reuse when creating a large number of resources in a loop
#   Use option -O (not used for volume create, LB create and image stuff)
#
# Prerequisites:
# - Working python-XXXclient tools (openstack, glance, neutron, nova, cinder)
# - Optionally otc.sh from otc-tools (only if using optional SMN -m and project creation -p)
# - Optionally sendmail (only if email notification is requested)
# - jq (for JSON processing)
# - python2 or 3 for math used to calc statistics
# - SUSE image with SNAT/port-fwd (SuSEfirewall2-snat pkg) for the JumpHosts recommended
#   (but we can do manual iptables settings otherwise nowadays)
# - Any image for the VMs that allows login as user DEFLTUSER (linux) with injected key
#   (If we use -2/-3/-4, we also need a SUSE image to have the cloud-multiroute pkg in there.)
#
# Example:
# Run 100 loops deploying (and deleting) 2+8 VMs (including nets, volumes etc.),
# booting VMs directly from images (and creating ports implicitly), but with single calls (no -D).
# with daily statistics sent to SMN...APIMon-Notes and Alarms to SMN...APIMonitor
# ./api_monitor.sh -n 8 -d -P -s -m urn:smn:eu-de:0ee085d22f6a413293a2c37aaa1f96fe:APIMon-Notes -m urn:smn:eu-de:0ee085d22f6a413293a2c37aaa1f96fe:APIMonitor -i 100
# (SMN is OTC specific notification service that supports sending SMS.)

<<<<<<< HEAD
VERSION=1.85
=======
VERSION=1.84
>>>>>>> fb63fb23

# debugging
if test "$1" == "--debug"; then set -x; shift; fi

# Sanitize locale
export LANG=en_US.UTF-8
export LC_ALL=en_US.UTF-8
export LC_NUMERIC=en_US.UTF-8

# TODO: Document settings that can be ovverriden by environment variables
# such as PINGTARGET, ALARMPRE, FROM, [JH]IMG, [JH]IMGFILT, JHDEFLTUSER, DEFLTUSER, [JH]FLAVOR

# User settings
#export TZ=UTC
#if test -z "$PINGTARGET"; then PINGTARGET=f-ed2-i.F.DE.NET.DTAG.DE; fi
if test -z "$PINGTARGET"; then PINGTARGET=google-public-dns-b.google.com; fi
if test -z "$PINGTARGET2"; then PINGTARGET2=dns.quad9.net; fi

# Prefix for test resources
FORCEDEL=NONONO
STARTDATE=$(date +%s)
if test -z "$RPRE"; then RPRE="APIMonitor_${STARTDATE}_"; fi
if test "$RPRE" == "${RPRE%_}"; then echo "Need trailing _ for prefix RPRE"; exit 1; fi
SHORT_DOMAIN="${OS_USER_DOMAIN_NAME##*OTC*00000000001000}"
SHPRJ="${OS_PROJECT_NAME%_Project}"
ALARMPRE="${SHORT_DOMAIN:3:3}/${OS_REGION_NAME}/${SHPRJ#*_}"
SHORT_DOMAIN=${SHORT_DOMAIN:-$OS_PROJECT_NAME}
GRAFANANM="${GRAFANANM:-api-monitoring}"
WAITLB=${WAITLB:-15}

# Number of VMs and networks
if test -z "$AZS"; then
  #AZS=$(nova availability-zone-list 2>/dev/null| grep -v '\-\-\-' | grep -v 'not available' | grep -v '| Name' | sed 's/^| \([^ ]*\) *.*$/\1/' | sort -n)
  #AZS=$(openstack availability zone list 2>/dev/null| grep -v '\-\-\-' | grep -v 'not available' | grep -v '| Name' | grep -v '| Zone Name' | sed 's/^| \([^ ]*\) *.*$/\1/' | sort -n)
  AZS=$(openstack availability zone list --compute -f json | jq '.[] | select(."Zone Status" == "available")."Zone Name"'  | tr -d '"' | sort -u)
  if test -z "$AZS"; then AZS=$(otc.sh vm listaz 2>/dev/null | grep -v region | sort -u); fi
fi
AZS=($AZS)
#echo "${#AZS[*]} AZs: ${AZS[*]}"; exit 0
NOAZS=${#AZS[*]}
if test -z "$VAZS"; then
  #VAZS=$(cinder availability-zone-list 2>/dev/null| grep -v '\-\-\-' | grep -v 'not available' | grep -v '| Name' | sed 's/^| \([^ ]*\) *.*$/\1/' | sort -n)
  #VAZS=$(openstack availability zone list --volume 2>/dev/null| grep -v '\-\-\-' | grep -v 'not available' | grep -v '| Name' | grep -v '| Zone Name' | sed 's/^| \([^ ]*\) *.*$/\1/' | sort -n)
  VAZS=$(openstack availability zone list --volume -f json | jq '.[] | select(."Zone Status" == "available")."Zone Name"'  | tr -d '"' | sort -u)
fi
if test -z "$VAZS"; then VAZS=(${AZS[*]}); else VAZS=($VAZS); fi
#echo "AZs: ${AZS[*]}, VAZs: ${VAZS[*]}"
NOVAZS=${#VAZS[*]}
NOVMS=12
NONETS=$NOAZS
MANUALPORTSETUP=1
ROUTERITER=1
if test -z "$DEFAULTNAMESERVER"; then
if [[ $OS_AUTH_URL == *otc*t-systems.com* ]]; then
  NAMESERVER=${NAMESERVER:-100.125.4.25}
fi
if test -z "$NAMESERVER"; then NAMESERVER=8.8.8.8; fi
fi

MAXITER=-9999

ERRWAIT=1
VMERRWAIT=2

unset DISASSOC

# API timeouts
NETTIMEOUT=26
FIPTIMEOUT=36
NOVATIMEOUT=28
NOVABOOTTIMEOUT=48
CINDERTIMEOUT=32
GLANCETIMEOUT=32
DEFTIMEOUT=22
TIMEOUTFACT=1

REFRESHPRJ=0
SUCCWAIT=${SUCCWAIT:-5}

DOMAIN=$(grep '^search' /etc/resolv.conf | awk '{ print $2; }'; exit ${PIPESTATUS[0]}) || DOMAIN=otc.t-systems.com
HOSTNAME=$(hostname)
FQDN=$(hostname -f 2>/dev/null) || FQDN=$HOSTNAME.$DOMAIN
echo "Running api_monitor.sh v$VERSION on host $FQDN"
if test -z "$OS_PROJECT_NAME"; then
	TRIPLE="$OS_CLOUD"
	STRIPLE="$OS_CLOUD"
	ALARMPRE="$OS_CLOUD"
else
	TRIPLE="$OS_USER_DOMAIN_NAME/$OS_PROJECT_NAME/$OS_REGION_NAME"
	STRIPLE="$SHORT_DOMAIN/$SHPRJ/$OS_REGION_NAME"
fi
if ! echo "$@" | grep '\(CLEANUP\|CONNTEST\)' >/dev/null 2>&1; then
  echo "Using $RPRE prefix for resrcs on $TRIPLE (${AZS[*]})"
fi

# Images, flavors, disk sizes defaults -- these can be overriden
# Ideally have SUSE image with SuSEfirewall2-snat for JumpHosts, will be detected
# otherwise raw iptables commands will set up SNAT.
JHIMG="${JHIMG:-Standard_openSUSE_15_latest}"
# Pass " " to filter if you don't need the optimization of image filtering
#JHIMGFILT="${JHIMGFILT:---property-filter __platform=OpenSUSE}"
# For 2nd interface (-2/3/4), use also SUSE image with cloud-multiroute
IMG="${IMG:-Standard_CentOS_7_latest}"
#IMGFILT="${IMGFILT:---property-filter __platform=CentOS}"
# ssh login names with injected key
if test "${IMG:0:6}" = "Ubuntu"; then
  DEFLTUSER=${DEFLTUSER:-ubuntu}
else
  DEFLTUSER=${DEFLTUSER:-linux}
fi
if test "${JHIMG:0:6}" = "Ubuntu"; then
  JHDEFLTUSER=${JHDEFLTUSER:-ubuntu}
else
  JHDEFLTUSER=${JHDEFLTUSER:-linux}
fi
# SCS flavor names as defaults
#JHFLAVOR=${JHFLAVOR:-computev1-1}
JHFLAVOR=${JHFLAVOR:-SCS-1V:2:5}
FLAVOR=${FLAVOR:-SCS-1V:2:5}

# Optionally increase JH and VM volume sizes beyond image size
# (slows things down due to preventing quick_start and growpart)
ADDJHVOLSIZE=${ADDJHVOLSIZE:-0}
ADDVMVOLSIZE=${ADDVMVOLSIZE:-0}

DATADIR=${DATADIR:-$PWD}

LOGFILE=$DATADIR/${RPRE%_}.log
declare -i APIERRORS=0
declare -i APITIMEOUTS=0
declare -i APICALLS=0
declare -i TOTERR=0

declare -a ALARMBUFFER=()
declare -i BUFFEREDALARMS=0

# Nothing to change below here
BOLD="\e[0;1m"
REV="\e[0;3m"
NORM="\e[0;0m"
RED="\e[0;31m"
GREEN="\e[0;32m"
YELLOW="\e[0;33m"


# python3?
if test -n "$(type -p python3)"; then PYTHON3=$(type -p python3); else unset PYTHON3; fi

usage()
{
  #echo "Usage: api_monitor.sh [-n NUMVM] [-l LOGFILE] [-p] CLEANUP|DEPLOY"
  echo "Usage: api_monitor.sh [options]"
  echo " --debug Use set -x to print every line executed"
  echo " -n N   number of VMs to create (beyond #AZ JumpHosts, def: 12)"
  echo " -N N   number of networks/subnets/jumphosts to create (def: # AZs)"
  echo " -l LOGFILE record all command in LOGFILE"
  echo " -a N   send at most N alarms per iteration (first plus N-1 summarized)"
  echo " -R     send recovery email after a completely successful iteration and alarms before"
  echo " -e ADR sets eMail address for notes/alarms (assumes working MTA)"
  echo "         second -e splits eMails; notes go to first, alarms to second eMail"
  echo " -E     exit on error (for CONNTEST)"
  echo " -m URN sets notes/alarms by SMN (pass URN of queue)"
  echo "         second -m splits notifications; notes to first, alarms to second URN"
  echo " -s [SH] sends stats as well once per day (or every SH hours), not just alarms"
  echo " -S [NM] sends stats to grafana via local telegraf http_listener (def for NM=api-monitoring)"
  echo " -q     do not send any alarms"
  echo " -d     boot Directly from image (not via volume)"
  echo " -z SZ  boots VMs from volume of size SZ"
  echo " -P     do not create Port before VM creation"
  echo " -D     create all VMs with one API call (implies -d -P)"
  echo " -i N   sets max number of iterations (def = -1 = inf)"
  echo " -r N   only recreate router after each Nth iteration"
  echo " -g N   increase VM volume size by N GB (ignored for -d/-D)"
  echo " -G N   increase JH volume size by N GB"
  echo " -w N   sets error wait (API, VM): 0-inf seconds or neg value for interactive wait"
  echo " -W N   sets error wait (VM only): 0-inf seconds or neg value for interactive wait"
  echo " -V N   set success wait: Stop for N seconds (neg val: interactive) before tearing down"
  echo " -p N   use a new project every N iterations"
  echo " -c     noColors: don't use bold/red/... ASCII sequences"
  echo " -C     full Connectivity check: Every VM pings every other"
  echo " -o     translate nova/cinder/neutron/glance into openstack client commands"
  echo " -O     like -o, but use token_endpoint auth (after getting token)"
  echo " -x     assume eXclusive project, clean all floating IPs found"
  echo " -I     dIsassociate floating IPs before deleting them"
  echo " -L     create HTTP Loadbalancer (LBaaSv2/octavia) and test it"
  echo " -LL    create TCP  Loadbalancer (LBaaSv2/octavia) and test it"
  echo " -b     run a simple compute benchmark"
  echo " -B     run iperf3"
  echo " -t     long Timeouts (2x, multiple times for 3x, 4x, ...)"
  echo " -T     assign tags to resources; use to clean up floating IPs"
  echo " -2     Create 2ndary subnets and attach 2ndary NICs to VMs and test"
  echo " -3     Create 2ndary subnets, attach, test, reshuffle and retest"
  echo " -4     Create 2ndary subnets, reshuffle, attach, test, reshuffle and retest"
  echo " -R     Recreate 2ndary ports after detaching (OpenStack <= Mitaka bug)"
  echo "Or: api_monitor.sh [-f] [-o/-O] CLEANUP XXX to clean up all resources with prefix XXX"
  echo "        Option -f forces the deletion"
  echo "Or: api_monitor.sh [Options] CONNTEST XXX for full conn test for existing env XXX"
  echo "        Options: [-2/3/4] [-o/O] [-i N] [-e ADR] [-E] [-w/W/V N] [-l LOGFILE]"
  echo "You need to have the OS_ variables set to allow OpenStack CLI tools to work."
  echo "You can override defaults by exporting the environment variables AZS, VAZS, RPRE,"
  echo " PINGTARGET, PINGTARGET2, GRAFANANM, [JH]IMG, [JH]IMGFILT, [JH]FLAVOR, [JH]DEFLTUSER,"
  echo " ADDJHVOLSIZE, ADDVMVOLSIZE, SUCCWAIT, ALARMPRE, FROM, ALARM_/NOTE_EMAIL_ADDRESSES,"
  echo " NAMESERVER/DEFAULTNAMESERVER, SWIFTCONTAINER, FIPWAITPORTDEVOWNER."
  echo "Typically, you should configure [JH]IMG, [JH]FLAVOR, [JH]DEFLTUSER."
  exit 0
}

while test -n "$1"; do
  case $1 in
    "-n") NOVMS=$2; shift;;
    "-n"*) NOVMS=${1:2};;
    "-N") NONETS=$2; shift;;
    "-l") LOGFILE=$2; shift;;
    "help"|"-h"|"--help") usage;;
    "-s") SENDSTATS=1
          if test -n "$2" -a "$2" != "CLEANUP" -a "$2" != "DEPLOY" -a "${2:0:1}" != "-"; then SENDSTATHR="$2"; shift; fi;;
    "-S") GRAFANA=1;
          if test -n "$2" -a "$2" != "CLEANUP" -a "$2" != "DEPLOY" -a "${2:0:1}" != "-"; then GRAFANANM="$2"; shift; fi;;
    "-P") unset MANUALPORTSETUP;;
    "-d") BOOTFROMIMAGE=1;;
    "-z") VMVOLSIZE=$2; shift;;
    "-D") BOOTALLATONCE=1; BOOTFROMIMAGE=1; unset MANUALPORTSETUP;;
    "-e") if test -z "$EMAIL"; then EMAIL="$2"; else EMAIL2="$2"; fi; shift;;
    "-m") if test -z "$SMNID"; then SMNID="$2"; else SMNID2="$2"; fi; shift;;
    "-q") NOALARM=1;;
    "-a") MAXALARMS=$2; shift;;
    "-R") SENDRECOVERY=1;;
    "-i") MAXITER=$2; shift;;
    "-g") ADDVMVOLSIZE=$2; shift;;
    "-G") ADDJHVOLSIZE=$2; shift;;
    "-w") ERRWAIT=$2; VMERRWAIT=$2; shift;;
    "-W") VMERRWAIT=$2; shift;;
    "-V") SUCCWAIT=$2; shift;;
    "-f") FORCEDEL=XDELX;;
    "-p") REFRESHPRJ=$2; shift;;
    "-c") NOCOL=1;;
    "-C") FULLCONN=1;;
    "-o") OPENSTACKCLIENT=1;;
    "-O") OPENSTACKCLIENT=1; OPENSTACKTOKEN=1;;
    "-x") CLEANALLFIPS=1;;
    "-I") DISASSOC=1;;
    "-r") ROUTERITER=$2; shift;;
    "-L") LOADBALANCER=1;;
    "-LL") LOADBALANCER=1; TCP_LB=1;;
    "-b") BCBENCH=1;;
    "-B") IPERF=1;;
    "-t") let TIMEOUTFACT+=1;;
    "-T") TAG=1; TAGARG="--tag ${RPRE%_}";;
    "-R") SECONDRECREATE=1;;
    "-2") SECONDNET=1;;
    "-3") SECONDNET=1; RESHUFFLE=1;;
    "-4") SECONDNET=1; RESHUFFLE=1; STARTRESHUFFLE=1;;
    "-E") EXITERR=1;;
    "--debug") set -x;;
    "--os-cloud") export OS_CLOUD="$2"; shift;;
    "--os-cloud="*) export OS_CLOUD="${1#--os-cloud=}";;
    "CLEANUP") break;;
    "CONNTEST") if test "$MAXITER" == "-9999"; then MAXITER=1; fi; break;;
    *) echo "Unknown argument \"$1\""; exit 1;;
  esac
  shift
done

if test "$1" != "CONNTEST"; then
  trap exithandler SIGINT
  if test -n "$SECONDNET" -a -z "$FULLCONN"; then
    echo "Warning: 2ndary interfaces (-2/3/4) without full conn test (-C)?"
  fi
fi

# Test precondition
type -p openstack >/dev/null 2>&1
if test $? != 0; then
  echo "Need openstack client installed"
  exit 1
fi

type -p jq >/dev/null 2>&1
if test $? != 0; then
  echo "Need jq installed"
  exit 1
fi

type -p otc.sh >/dev/null 2>&1
if test $? != 0 -a -n "$SMNID"; then
  echo "Need otc.sh for SMN notifications"
  exit 1
fi

test -x /usr/sbin/sendmail
if test $? != 0 -a -n "$EMAIL"; then
  echo "Need /usr/sbin/sendmail for email notifications"
  exit 1
fi

if test -z "$OS_USERNAME" -a -z "$OS_CLOUD"; then
  echo "source OS_ settings file before running this test"
  exit 1
fi

if ! openstack router list >/dev/null; then
  echo "openstack neutron call failed, exit"
  exit 2
fi

if test "$NOCOL" == "1"; then
  BOLD="**"
  REV="__"
  NORM=" "
  RED="!!"
  GREEN="++"
  YELLOW=".."
fi

# For sed expressions without confusing vim
SQ="'"
# openstackclient/XXXclient compat
if test -n "$OPENSTACKCLIENT"; then
  PORTFIXED="s/^.*ip_address=$SQ\([0-9a-f:.]*\)$SQ.*$/\1/"
  PORTFIXED2="s/ip_address=$SQ\([0-9a-f:.]*\)$SQ.*$/\1/"
  FLOATEXTR='s/^|[^|]*| \([0-9:.]*\).*$/\1/'
  VOLSTATCOL=2
else
  PORTFIXED='s/^.*"ip_address": "\([0-9a-f:.]*\)".*$/\1/'
  FLOATEXTR='s/^|[^|]*|[^|]*| \([0-9:.]*\).*$/\1/'
  VOLSTATCOL=1
fi

LBWAIT=""
if test -n "$OPENSTACKCLIENT" -a -n "$LOADBALANCER"; then
  openstack loadbalancer member create --help | grep -- --wait >/dev/null 2>&1
  if test $? == 0; then LBWAIT="--wait"; fi
fi

# Sanity checks
# Last subnet is for the JumpHosts, thus we have 63 /22 networks avail within 10.250/16
if test ${NONETS} -gt 63; then
  echo "Can not create more than 63 (sub)networks"
  exit 1
fi

# We reserve 6 IPs, so allow max 1018 in our /22 net
if test $((NOVMS/NONETS)) -gt 1018; then
  echo "Can not create more than 1018 VMs per (sub)net"
  echo " Please decrease -n or increase -N"
  exit 1
fi

# Alarm notification
# $1 => return code
# $2 => invoked command
# $3 => command output
# $4 => timeout (for rc=137)
reallysendalarm()
{
  local KIND RES RM URN TOMSG
  local RECEIVER_LIST RECEIVER
  DATE=$(date)
  SRPRE=${RPRE%_}
  SRPREL=${RPRE%_}/$((loop+1))
  if test $1 = 0 -o $1 -lt 0; then
    KIND="Note"
    RES=""
    echo -e "$BOLD$PRE on $ALARMPRE/$SRPREL on $HOSTNAME: $2\n$DATE\n$3$NORM" 1>&2
  elif test $1 -gt 128; then
    KIND="TIMEOUT $4"
    RES=" => $1"
    echo -e "$RED$PRE on $ALARMPRE/$SRPREL on $HOSTNAME: $2\n$DATE\n$3$NORM" 1>&2
  else
    KIND="ALARM $1"
    RES=" => $1"
    echo -e "$RED$PRE on $ALARMPRE/$SRPREL on $HOSTNAME: $2\n$DATE\n$3$NORM" 1>&2
  fi
  TOMSG=""
  if test "$4" != "0" -a $1 != 0 -a $1 != 1; then
    TOMSG="(Timeout: ${4}s)"
    echo -e "$BOLD$PRE(Timeout: ${4}s)$NORM" 1>&2
  fi
  if test -n "$NOALARM"; then return; fi
  if test $1 != 0; then
    RECEIVER_LIST=("${ALARM_EMAIL_ADDRESSES[@]}")
  else
    RECEIVER_LIST=("${NOTE_EMAIL_ADDRESSES[@]}")
  fi
  if test -n "$EMAIL"; then
    if test -n "$EMAIL2" -a $1 != 0; then EM="$EMAIL2"; else EM="$EMAIL"; fi
    RECEIVER_LIST=("$EM" "${RECEIVER_LIST[@]}")
  fi
  FROM="${FROM:-$LOGNAME@$FQDN}"
  for RECEIVER in "${RECEIVER_LIST[@]}"
  do
  echo "From: $SRPREL $HOSTNAME <$FROM>
To: $RECEIVER
Subject: $ALARMPRE/$SRPREL: $KIND $2
Date: $(date -R)

$KIND on $STRIPLE

$SRPREL on $HOSTNAME:
$2
$3
$TOMSG" | /usr/sbin/sendmail -t -f $FROM
  done
  if test $1 != 0; then
    RECEIVER_LIST=("${ALARM_MOBILE_NUMBERS[@]}")
  else
    RECEIVER_LIST=("${NOTE_MOBILE_NUMBERS[@]}")
  fi
  if test -n "$SMNID"; then
    if test -n "$SMNID2" -a $1 != 0; then URN="$SMNID2"; else URN="$SMNID"; fi
    RECEIVER_LIST=("$URN" "${RECEIVER_LIST[@]}")
  fi
  for RECEIVER in "${RECEIVER_LIST[@]}"
  do
    echo "$STRIPLE/${SRPREL}: $KIND $2
${SRPREL#APIMonitor_} on $HOSTNAME:
$2
$3
$TOMSG
$DATE" | otc.sh notifications publish $RECEIVER "$HOSTNAME/$ALARMPRE/${SRPREL#APIMonitor_}: $KIND"
  done
}

# Alarm notification wrapper.
# $1 => return code
# $2 => invoked command
# $3 => command output
# $4 => timeout (for rc=137)
sendalarm()
{
  LASTERRITER=$loop
  if test -z "$MAXALARMS" || test $((SENTALARMS+1)) -lt $MAXALARMS; then
    let SENTALARMS+=1
    reallysendalarm "$@"
  else
    TO=""
    if test -n "$4" -a "$4" != "0"; then TO=" (timeout $4)"; fi
    ALARMBUFFER[$BUFFEREDALARMS]="Error $((BUFFEREDALARMS+1)): $2 => $1\n $3$TO\n"
    echo -e "${YELLOW}Deferred error $((BUFFEREDALARMS+1)): $2 => $1\n $3$TO${NORM}"
    let BUFFEREDALARMS+=1
  fi
}

sendbufferedalarms()
{
  if test -z "$ALARMBUFFER"; then return; fi
  #echo "Debug: Buffered ${ALARMBUFFER[*]}"
  CMDOUT=""
  for no in $(seq 0 $((BUFFEREDALARMS-1)) ); do
    CMDOUT="${CMDOUT}${ALARMBUFFER[$no]}\n"
  done
  CMDOUT=$(echo -e "$CMDOUT")
  reallysendalarm $BUFFEREDALARMS "Deferred alarms" "$CMDOUT" 0
  #let SENTALARMS+=1
  SENTALARMS=0
  BUFFEREDALARMS=0
}

sendrecoveryalarm()
{
  if test $VMERRORS -gt 0 -o $WAITERRORS -gt 0 -o $APIERRORS -gt 0 -o $APITIMEOUTS -gt 0 -o $THISRUNTIME -gt $MAXCYC; then LASTERRITER=$loop; return; fi
  if test $((LASTERRITER+1)) = $loop; then
    loop=$LASTERRITER
    sendalarm -1 "Successful iteration $((loop+2))" "Cloud seems to have recovered (or never was *systematically* broken)" $THISRUNTIME
    let loop+=1
  fi
}

rc2bin()
{
  if test $1 = 0; then echo 0; return 0; else echo 1; return 1; fi
}

# Map return code to 2 (timeout), 1 (error), or 0 (success) for Grafana
# $1 => input (RC), returns global var GRC
rc2grafana()
{
  if test $1 == 0; then GRC=0; elif test $1 -ge 128; then GRC=2; else GRC=1; fi
}

updAPIerr()
{
  let APIERRORS+=$(rc2bin $1);
  if test $1 -ge 129; then let APITIMEOUTS+=1; fi
}

declare -i EXITED=0
exithandler()
{
  #loop=$(($MAXITER-1))
  INTERRUPTED=1
  if test "$EXITED" = "0"; then
    echo -e "\n${REV}SIGINT received, exiting after this iteration$NORM"
  elif test "$EXITED" = "1"; then
    echo -e "\n$BOLD OK, cleaning up right away $NORM"
    FORCEDEL=NONONO
    cleanup
    if test "$REFRESHPRJ" != 0; then cleanprj; fi
    kill -TERM 0
  else
    echo -e "\n$RED OK, OK, exiting without cleanup. Use api_monitor.sh CLEANUP $RPRE to do so.$NORM"
    if test "$REFESHPRJ" != 0; then echo -e "${RED}export OS_PROJECT_NAME=$OS_PROJECT_NAME before doing so$NORM"; fi
    kill -TERM 0
  fi
  let EXITED+=1
}

errwait()
{
  if test $1 -lt 0; then
    local ans
    echo -en "${YELLOW}ERROR: Hit Enter to continue: $NORM"
    read ans
  else
    sleep $1
  fi
}

# Helper: get $2th element of $1
# $1 => "Space separated array"
# $2 => index
arrelem()
{
  local i=0
  rst="$1"
  while test -n "$rst"; do
    if test $i = $2; then echo "${rst%% *}"; break; fi
    if test "$rst" == "${rst#* }"; then break
    else rst="${rst#* }"
    fi
    let i+=1
  done
}

# Helper: get $2th element of $1
# $1 => "Newline separated array"
# $2 => index
arrline()
{
  local i=0
  while read line; do
    if test $i = $2; then echo "$line"; break; fi
    let i+=1
  done < <(echo "$1")
}


# Timeout killer
# $1 => PID to kill
# $2 => timeout
# waits $2, sends QUIT, 1s, HUP, 1s, KILL
killin()
{
  sleep $2
  test -d /proc/$1 || return 0
  kill -SIGQUIT $1
  sleep 1
  kill -SIGHUP $1
  sleep 1
  kill -SIGKILL $1
}

NOVA_EP="${NOVA_EP:-novaURL}"
CINDER_EP="${CINDER_EP:-cinderURL}"
#OCTAVIA_EP="${NEUTRON_EP:-octaviaURL}"
OCTAVIA_EP="${OCTAVIA_EP:${NEUTRON_EP:-octaviaURL}}"
NEUTRON_EP="${NEUTRON_EP:-neutronURL}"
GLANCE_EP="${GLANCE_EP:-glanceURL}"
SWIFT_EP="${SWIFT_EP:-swiftURL}"
OSTACKCMD=""; EP=""
# Translate nova/cinder/neutron ... to openstack commands
translate()
{
  local no DEFCMD=""
  unset MYTAG
  ORIGCMD="$1"
  CMDS=(nova cinder neutron glance octavia swift)
  OSTDEFS=(server volume network image loadbalancer object)
  EPS=($NOVA_EP $CINDER_EP $NEUTRON_EP $GLANCE_EP $OCTAVIA_EP $SWIFT_EP)
  for no in $(seq 0 $((${#CMDS[*]}-1))); do
    if test ${CMDS[$no]} == $1; then
      EP=${EPS[$no]}
      DEFCMD=${OSTDEFS[$no]}
      break
    fi
  done
  OSTACKCMD=("$@")
  if test "$1" == "myopenstack" -a -z "$OPENSTACKTOKEN"; then shift; OSTACKCMD=("openstack" "$@"); return 0; fi
  if test "$1" == "openstack" -a -z "$OPENSTACKTOKEN"; then shift; OSTACKCMD=("openstack" "$@"); return 0; fi
  if test -z "$EP"; then if test "$1" != "openstack"; then echo "No translation for $@" 1>&2; fi; return 0; fi
  if test -z "$OPENSTACKCLIENT" -o "$1" == "openstack" -o "$1" == "myopenstack"; then return 0; fi
  if test -n "$LOGFILE"; then echo "#DEBUG: $@" >> $LOGFILE; fi
  #echo "#DEBUG: $@" 1>&2
  if test -z "$DEFCMD"; then echo "ERROR: Unknown cmd $@" 1>&2; return 1; fi
  local OPST
  #if test -n "$OPENSTACKTOKEN" -a "$DEFCMD" != "image"; then OPST=myopenstack; else OPST=openstack; fi
  if test -n "$OPENSTACKTOKEN"; then OPST=myopenstack; else OPST=openstack; fi
  shift
  CMD=${1##*-}
  # External nets are not managed by us and thus not tagged; ports created via nova are neither
  # (Also routers and loadbalancer may not be tagged reliably?)
  if test $ORIGCMD == neutron && test $CMD == create -o $CMD == list && test -z "$NOFILTERTAG" && test "$1" != "net-external-list" -a "$1" != "port-list" -a "$1" != "router-list" -a "$1" != "lbaas-loadbalancer-list"; then
    MYTAG="$TAGARG"
  fi
  if test "$CMD" == "$1"; then
    # No '-'
    shift
    OSTACKCMD=($OPST $DEFCMD $CMD $MYTAG "$@")
    if test "$DEFCMD" == "volume" -a "$CMD" == "create"; then
      ARGS=$(echo "$@" | sed -e 's/\-\-image\-id/--image/' -e 's/\-\-name \([^ ]*\) *\([0-9]*\) *$/--size \2 \1/')
      #OSTACKCMD=($OPST $DEFCMD $CMD $ARGS)
      # No token_endpoint auth for volume creation (need to talk to image service as well?)
      OSTACKCMD=(openstack $DEFCMD $CMD $ARGS)
    # Try to force volume deletion (restricted to admin on most platforms)
    #elif test "$DEFCMD" == "volume" -a "$CMD" == "delete"; then
    #  OSTACKCMD=($OPST $DEFCMD $CMD --force "$@")
    # Optimization: Avoid image and flavor name lookups in server list when polling
    elif test "$DEFCMD" == "server" -a "$CMD" == "list"; then
      ARGS=$(echo "$@" | sed -e 's@\-\-sort display_name:asc@--sort-column Name@')
      OSTACKCMD=($OPST $DEFCMD $CMD $ARGS -n)
    # Optimization: Avoid Attachment name lookup in volume list when polling
    elif test "$DEFCMD" == "volume" -a "$CMD" == "list"; then OSTACKCMD=("${OSTACKCMD[@]}" -c ID -c Name -c Status -c Size)
    #echo "#DEBUG: ${OSTACKCMD[@]}" 1>&2
    elif test "$DEFCMD" == "server" -a "$CMD" == "boot"; then
      # FIXME: openstack server create does not seem to support vol from image with delete_on_termination=true
      case "$*" in
	      *"--block-device "*)
	OSTACKCMD=(nova boot "$@")
        return
      esac
      # Only handles one SG
      ARGS=$(echo "$@" | sed -e 's@\-\-boot\-volume@--volume@' -e 's@\-\-security\-groups@--security-group@' -e 's@\-\-min\-count@--min@' -e 's@\-\-max\-count@--max@')
      #OSTACKCMD=($OPST $DEFCMD create $ARGS)
      # No token_endpoint auth for server creation (need to talk to neutron/cinder/glance as well)
      OSTACKCMD=(openstack $DEFCMD create $ARGS)
    elif test "$DEFCMD" == "server" -a "$CMD" == "meta"; then
      # nova meta ${VMS[$no]} set deployment=$CFTEST server=$no
      ARGS=$(echo "$@" | sed -e 's@set @@' -e 's@\([a-zA-Z_0-9]*=[^ ]*\)@--property \1@g')
      OSTACKCMD=($OPST $DEFCMD set $ARGS)
    elif test "$DEFCMD" == "object" -a "$CMD" == "upload"; then
      OSTACKCMD=($OPST $DEFCMD create "$@")
    fi
  else
    C1=${1%-*}
    if test "$C1" == "net"; then C1="network"; fi
    if test "$C1" == "floatingip"; then C1="floating ip"; fi
    if test "$C1" == "keypair" -a "$CMD" == "add"; then CMD="create"; fi
    C1=${C1//-/ }
    shift
    if test "$CMD" == "show" -o "$CMD" == "list"; then LWAIT=""; else LWAIT="$LBWAIT"; fi
    #OSTACKCMD=($OPST $C1 $CMD $MYTAG "$@")
    OSTACKCMD=($OPST $C1 $CMD $MYTAG "${@//--property-filter/--property}")
    if test "$C1" == "subnet" -a "$CMD" == "create"; then
      ARGS=$(echo "$@" | sed -e 's@\-\-disable-dhcp@--no-dhcp@' -e 's@\-\-name \([^ ]*\) *\([^ ]*\) *\([^ ]*\)@--network \2 --subnet-range \3 \1@')
      OSTACKCMD=($OPST $C1 $CMD $MYTAG ${ARGS})
    elif test "$C1" == "floating ip" -a "$CMD" == "create"; then
      ARGS=$(echo "$@" | sed 's@\-\-port\-id@--port@')
      OSTACKCMD=($OPST $C1 $CMD $MYTAG ${ARGS})
    elif test "$C1" == "net external"; then
      OSTACKCMD=($OPST network $CMD $MYTAG --external "$@")
    elif test "$C1" == "port" -a "$CMD" == "create"; then
      ARGS=$(echo "$@" | sed -e 's@subnet_id=@subnet=@g' -e 's@\-\-name \([^ ]*\) *\([^ ]*\)@--network \2 \1@')
      OSTACKCMD=($OPST $C1 $CMD $MYTAG ${ARGS})
    elif test "$C1" == "port" -a "$CMD" == "update"; then
      # --allowed-address-pairs type=dict list=true ip_address=0.0.0.0/1 ip_address=128.0.0.0/1)
      ARGS=$(echo "$@" | sed -e 's@\-\-allowed-address-pairs type=dict list=true@@' -e 's@ip_address=\([^ ]*\)@--allowed-address ip-address=\1@g')
      OSTACKCMD=($OPST $C1 set ${ARGS})
    elif test "$C1" == "router" -a "$CMD" == "update"; then
      # --routes type=dict list=true destination=0.0.0.0/0,nexthop=$VIP
      ARGS=$(echo "$@" | sed -e 's@\-\-routes type=dict list=true@@' -e 's@destination=\([^ ,]*\),nexthop=\([^ ,]*\)@--route destination=\1,gateway=\2@g' -e 's/\-\-no\-routes/--no-route/')
      OSTACKCMD=($OPST $C1 set ${ARGS})
    elif test "$C1" == "router interface" -a "$CMD" == "add"; then
      OSTACKCMD=($OPST router add subnet "$@")
    elif test "$C1" == "router interface" -a "$CMD" == "delete"; then
      OSTACKCMD=($OPST router remove subnet "$@")
    elif test "$C1" == "router gateway" -a "$CMD" == "set"; then
      #neutron router-gateway-set ${ROUTERS[0]} $EXTNET
      ARGS=$(echo "$@" | sed 's/\([^-][^ ]*\) *\([^ ]*\)/--external-gateway \2 \1/')
      OSTACKCMD=($OPST router set "${ARGS[@]}")
    elif test "$C1" == "security group rule" -a "$CMD" == "create"; then
      ARGS=$(echo "$@" | sed -e 's/\-\-direction ingress/--ingress/' -e 's/\-\-direction egress/--egress/' -e 's/\-\-remote\-ip\-prefix/--remote-ip/' -e 's/\-\-remote\-group\-id/--remote-group/' -e 's/\-\-protocol tcp *\-\-port\-range\-min \([0-9]*\) *\-\-port\-range\-max \([0-9]*\)/--protocol tcp --dst-port \1:\2/' -e 's/\-\-protocol icmp *\-\-port\-range\-min \([0-9]*\) *\-\-port\-range\-max \([0-9]*\)/--protocol icmp --icmp-type \1 --icmp-code \2/')
      if ! echo "$ARGS" | grep '\-\-protocol' >/dev/null 2>&1; then ARGS="$ARGS --protocol any"; fi
      OSTACKCMD=($OPST $C1 $CMD $ARGS)
    # No token_endpoint auth for vNIC at/detachment
    elif test "$C1" == "interface" -a "$CMD" == "attach"; then
      C1="server"; CMD="add port"; OPST="openstack"
      ARGS=$(echo "$@" | sed -e 's@\-\-port\-id \([^ ]*\) *\([^ ]*\)$@\2 \1@')
      OSTACKCMD=($OPST $C1 $CMD $ARGS)
    elif test "$C1" == "interface" -a "$CMD" == "detach"; then
      C1="server"; CMD="remove port"; OPST="openstack"
      # The interface-detach syntax is not symmetric to interface-attach, ouch!
      #ARGS=$(echo "$@" | sed -e 's@--port-id \([^ ]\) *\([^ ]*\)$@\2 \1@')
      #OSTACKCMD=($OPST $C1 $CMD $ARGS)
      OSTACKCMD=($OPST $C1 $CMD $@)
    elif test "$C1" == "lbaas loadbalancer"; then
      EP="$OCTAVIA_EP"
      # FIXME: Don't use octaviaclient-2.2
      if test -n "$OLD_OCTAVIA"; then
	ARGS=$(echo "$@" | sed -e 's/\-\-vip\-network\-id/--vip_network_id/g' -e 's/\-\-vip\-subnet\-id/--vip_subnet_id/g')
      else
	ARGS=$(echo "$@")
      fi
      OSTACKCMD=(openstack loadbalancer $CMD $ARGS)
    elif test "$C1" == "lbaas pool"; then
      if test -n "$OLD_OCTAVIA"; then
	#ARGS=$(echo "$@" | sed -e 's/\-\-lb\-algorithm=/--lb_algorithm /g' -e "s/\-\-session\-persistence type=\([^ ]*\)/--session_persistence '{ \"type\": \"\1\" }'/g" -e 's/\-\-loadbalancer /--loadbalancer_id /g')
	ARGS=$(echo "$@" | sed -e 's/\-\-lb\-algorithm=/--lb_algorithm /g' -e "s/\-\-session\-persistence type=\([^ ]*\)//g" -e 's/\-\-loadbalancer /--loadbalancer_id /g')
      else
	ARGS=$(echo "$@")
      fi
      EP="$OCTAVIA_EP"
      OSTACKCMD=($OPST loadbalancer pool $CMD $LWAIT $ARGS)
    elif test "$C1" == "lbaas listener"; then
      EP="$OCTAVIA_EP"
      if test -n "$OLD_OCTAVIA"; then
        ARGS=$(echo "$@" | sed -e 's/\-\-protocol\-port/--protocol_port/g' -e 's/\-\-default\-pool/--default_pool/g' -e 's/\-\-loadbalancer / /g')
      else
	ARGS=$(echo "$@" | sed 's/\-\-loadbalancer / /')
      fi
      OSTACKCMD=($OPST loadbalancer listener $CMD $LWAIT $ARGS)
    elif test "$C1" == "lbaas member"; then
      EP="$OCTAVIA_EP"
      if test -n "$OLD_OCTAVIA"; then
        ARGS=$(echo "$@" | sed -e 's/\-\-protocol\-port/--protocol_port/g' -e 's/\-\-subnet\-id/--subnet_id/g')
      else
	ARGS=$(echo "$@" | sed -e 's/\-\-subnet\-id [^ ]*/ /g')
      fi
      OSTACKCMD=($OPST loadbalancer member $CMD $LWAIT $ARGS)
      #OSTACKCMD=(openstack loadbalancer member $CMD $LWAIT $ARGS)
    elif test "$C1" == "lbaas healthmonitor"; then
      EP="$OCTAVIA_EP"
      if test -n "$OLD_OCTAVIA"; then
        ARGS=$(echo "$@" | sed -e 's/\-\-max\-retries/--max_retries/g' -e 's/\-\-url\-path/--url_path/g' -e 's/\-\-pool //g')
      else
        ARGS=$(echo "$@" | sed 's/\-\-pool //')
      fi
      OSTACKCMD=($OPST loadbalancer healthmonitor $CMD $LWAIT $ARGS)
    fi
    #echo "#DEBUG: ${OSTACKCMD[@]}" 1>&2
  fi
  if test -n "$LOGFILE"; then echo "#=> : ${OSTACKCMD[@]}" >> $LOGFILE; fi
  return 0
}

# Do some math (python syntax)
# $1 => formatting
# $2 => math expr
math()
{
  if test -n ${PYTHON3}; then
    python3 -c "print(\"$1\" % ($2))"
  else
    python -c "print \"$1\" % ($2)"
  fi
}

# Send results to telegraf IF enabled ($GRAFANA=1)
# $1 => CMD
# $2 => METHOD
# $3 => DURATION
# $4 => RETURN_CODE (can be empty if $5 is passed)
# $5 => optional: RC that needs translation to RETURN_CODE
log_grafana()
{
  if test -z "$GRAFANA"; then return; fi
  GRC="$4"
  if test -n "$5"; then rc2grafana $5; fi
  curl -si -XPOST 'http://localhost:8186/write?db=cicd' --data-binary "$GRAFANANM,cmd=$1,method=$2 duration=$3,return_code=$GRC" >/dev/null
}

# Wrapper for calling openstack
# Allows to inject OS_TOKEN and OS_URL to enforce token_endpoint auth
myopenstack()
{
  #TODO: Check whether old openstack client version accept the syntax (maybe they need --os-auth-type admin_token?)
  #echo "openstack --os-auth-type token_endpoint --os-project-name \"\" --os-token {SHA1}$(echo $TOKEN| sha1sum) --os-url $EP $@" >> $LOGFILE
  echo "openstack --os-token {SHA1}$(echo $TOKEN| sha1sum | sed 's/ .*$//') --os-endpoint $EP --os-auth-type admin_token --os-project-name=\"\" $@" >> $LOGFILE
  #OS_CLOUD="" OS_PROJECT_NAME="" OS_PROJECT_ID="" OS_PROJECT_DOMAIN_ID="" OS_USER_DOMAIN_NAME="" OS_PROJECT_DOMAIN_NAME="" exec openstack --os-auth-type token_endpoint --os-project-name "" --os-token $TOKEN --os-url $EP "$@"
  #OS_CLOUD="" OS_PROJECT_NAME="" OS_PROJECT_ID="" OS_PROJECT_DOMAIN_ID="" OS_USER_DOMAIN_NAME="" OS_PROJECT_DOMAIN_NAME="" exec openstack --os-token $TOKEN --os-endpoint $EP "$@"
  OS_CLOUD="" OS_PROJECT_NAME="" OS_PROJECT_ID="" OS_PROJECT_DOMAIN_ID="" OS_USER_DOMAIN_NAME="" OS_PROJECT_DOMAIN_NAME="" exec openstack --os-token $TOKEN --os-endpoint $EP --os-auth-type admin_token --os-project-name="" "$@"
  #OS_PASSWORD="" OS_USERNAME="" OS_PROJECT_DOMAIN_NAME="" OS_PROJECT_NAME="" OS_PROJECT_DOMAIN_ID="" OS_USER_DOMAIN_NAME=""
}

# Command wrapper for openstack list commands
# $1 = search term
# $2 = timeout (in s)
# $3-oo => command
# Return value: Error from command
# Output: "TIME ID"
ostackcmd_search()
{
  local SEARCH=$1; shift
  local TIMEOUT=$1; shift
  if test $TIMEOUTFACT -gt 1; then let TIMEOUT*=$TIMEOUTFACT; fi
  local LSTART=$(date +%s.%3N)
  translate "$@"
  if test "$TIMEOUT" = "0"; then
    RESP=$(${OSTACKCMD[@]} 2>&1)
  else
    RESP=$(${OSTACKCMD[@]} 2>&1 & TPID=$!; killin $TPID $TIMEOUT >/dev/null 2>&1 & KPID=$!; wait $TPID; RC=$?; kill $KPID; exit $RC)
  fi
  local RC=$?
  local LEND=$(date +%s.%3N)
  ID=$(echo "$RESP" | grep "$SEARCH" | head -n1 | sed -e 's/^| *\([^ ]*\) *|.*$/\1/')
  STATUS=$(echo "$RESP" | grep "^| *status *|" | sed -e "s/^| *status *| *\([^|]*\).*\$/\1/" -e 's/ *$//')
  if test -z "$STATUS"; then STATUS=$(echo "$RESP" | grep "^| *provisioning_status *|" | sed -e "s/^| *provisioning_status *| *\([^|]*\).*\$/\1/" -e 's/ *$//'); fi
  echo "$LSTART/$LEND/$SEARCH: ${OSTACKCMD[@]} => $RC ($ID:$STATUS) $RESP" >> $LOGFILE
  if test $RC != 0 -a -z "$IGNORE_ERRORS"; then
    sendalarm $RC "$*" "$RESP" $TIMEOUT
    errwait $ERRWAIT
  fi
  local TIM=$(math "%.2f" "$LEND-$LSTART")
  if test "$RC" != "0"; then echo "$TIM $RC"; echo -e "${YELLOW}ERROR: ${OSTACKCMD[@]} => $RC $RESP$NORM" 1>&2; return $RC; fi
  if test -z "$ID"; then echo "$TIM $RC"; echo -e "${YELLOW}ERROR: ${OSTACKCMD[@]} => $RC $RESP => $SEARCH not found$NORM" 1>&2; return $RC; fi
  if test "${TIM%.*}" -gt $((3+$TIMEOUT/4)); then echo -e "${YELLOW}Slow ${TIM}s: ${OSTACKCMD[@]} => $RC $RESP$NORM" 1>&2; fi
  echo "$TIM $ID $STATUS"
  return $RC
}

# Command wrapper for openstack commands
# Collecting timing, logging, and extracting id
# $1 = id to extract
# $2 = timeout (in s)
# $3-oo => command
# Return value: Error from command
# Output: "TIME ID STATUS"
ostackcmd_id()
{
  local IDNM=$1; shift
  local TIMEOUT=$1; shift
  if test $TIMEOUTFACT -gt 1; then let TIMEOUT*=$TIMEOUTFACT; fi
  local LSTART=$(date +%s.%3N)
  translate "$@"
  if test "$TIMEOUT" = "0"; then
    RESP=$(${OSTACKCMD[@]} 2>&1)
  else
    RESP=$(${OSTACKCMD[@]} 2>&1 & TPID=$!; killin $TPID $TIMEOUT >/dev/null 2>&1 & KPID=$!; wait $TPID; RC=$?; kill $KPID; exit $RC)
  fi
  local RC=$?
  local LEND=$(date +%s.%3N)
  local TIM=$(math "%.2f" "$LEND-$LSTART")

  test "$1" = "openstack" -o "$1" = "myopenstack" && shift
  CMD="$1"
  if test "$CMD" = "neutron" -a "${2:0:5}" = "lbaas"; then CMD=octavia; fi
  log_grafana "$CMD" "$2" "$TIM" "" "$RC"
  if test $RC != 0 -a -z "$IGNORE_ERRORS"; then
    sendalarm $RC "$*" "$RESP" $TIMEOUT
    errwait $ERRWAIT
  fi

  # Retry if we have a HTTP 409
  if test $RC = 1 -a -z "$NORETRY" && echo "$RESP" | grep '(HTTP 409)' >/dev/null 2>&1; then
    sleep 5
    LSTART=$(date +%s.%3N)
    if test "$TIMEOUT" = "0"; then
      RESP=$(${OSTACKCMD[@]} 2>&1)
    else
      RESP=$(${OSTACKCMD[@]} 2>&1 & TPID=$!; killin $TPID $TIMEOUT >/dev/null 2>&1 & KPID=$!; wait $TPID; RC=$?; kill $KPID; exit $RC)
    fi
    local RC=$?
    local LEND=$(date +%s.%3N)
    local TIM=$(math "%.2f" "$LEND-$LSTART")
    log_grafana "$MCD" "$2" "$TIM" "" "$RC"
    if test $RC != 0 -a -z "$IGNORE_ERRORS"; then
      sendalarm $RC "$*" "$RESP" $TIMEOUT
      errwait $ERRWAIT
    fi
  fi

  STATUS=$(echo "$RESP" | grep "^| *status *|" | sed -e "s/^| *status *| *\([^|]*\).*\$/\1/" -e 's/ *$//')
  if test -z "$STATUS"; then STATUS=$(echo "$RESP" | grep "^| *provisioning_status *|" | sed -e "s/^| *provisioning_status *| *\([^|]*\).*\$/\1/" -e 's/ *$//'); fi
  if test "$IDNM" = "DELETE"; then
    ID="$STATUS"
    echo "$LSTART/$LEND/$ID/$STATUS: ${OSTACKCMD[@]} => $RC ($STATUS) $RESP" >> $LOGFILE
  else
    ID=$(echo "$RESP" | grep "^| *$IDNM *|" | sed -e "s/^| *$IDNM *| *\([^|]*\).*\$/\1/" -e 's/ *$//')
    echo "$LSTART/$LEND/$ID/$STATUS: ${OSTACKCMD[@]} => $RC ($ID:$STATUS) $RESP" >> $LOGFILE
    if test "$RC" != "0" -a -z "$IGNORE_ERRORS"; then echo "$TIM $RC"; echo -e "${YELLOW}ERROR: ${OSTACKCMD[@]} => $RC $RESP$NORM" 1>&2; return $RC; fi
  fi
  if test "${TIM%.*}" -gt $((3+$TIMEOUT/4)); then echo -e "${YELLOW}Slow ${TIM}s: ${OSTACKCMD[@]} => $RC $RESP$NORM" 1>&2; fi
  echo "$TIM $ID $STATUS"
  return $RC
}

# Another variant -- return results in global variable OSTACKRESP
# Append timing to $1 array
# $2 = timeout (in s)
# $3-oo command
# Return value: Error from command
# Output: None (but sets timing array and OSTACKRESP)
# DO NOT call this in a subshell
# As this is not in a subshell, we can also do API error counting directly ...
OSTACKRESP=""
ostackcmd_tm()
{
  local STATNM=$1; shift
  local TIMEOUT=$1; shift
  if test $TIMEOUTFACT -gt 1; then let TIMEOUT*=$TIMEOUTFACT; fi
  local LSTART=$(date +%s.%3N)
  # We can count here, as we are not in a subprocess
  let APICALLS+=1
  translate "$@"
  if test "$TIMEOUT" = "0"; then
    OSTACKRESP=$(${OSTACKCMD[@]} 2>&1)
  else
    OSTACKRESP=$(${OSTACKCMD[@]} 2>&1 & TPID=$!; killin $TPID $TIMEOUT >/dev/null 2>&1 & KPID=$!; wait $TPID; RC=$?; kill $KPID; exit $RC)
  fi
  local RC=$?
  if test $RC != 0 -a -z "$IGNORE_ERRORS"; then
    # We can count here, as we are not in a subprocess
    let APIERRORS+=1
    sendalarm $RC "$*" "$OSTACKRESP" $TIMEOUT
    errwait $ERRWAIT
  fi
  # We capture stderr in the response, need to remove neutron deprecation warning
  # TODO: Would be better to capture stderr elsewhere and just use in case of errors
  if test "${OSTACKCMD[0]}" == "neutron"; then
    OSTACKRESP=$(echo "$OSTACKRESP" | sed 's@neutron CLI is deprecated and will be removed in the future\. Use openstack CLI instead\.@@g')
  fi
  local LEND=$(date +%s.%3N)
  local TIM=$(math "%.2f" "$LEND-$LSTART")
  test "$1" = "openstack" -o "$1" = "myopenstack" && shift
  CMD="$1"
  if test "$CMD" = "neutron" -a "${2:0:5}" = "lbaas"; then CMD=octavia; fi
  # Note: We log untranslated commands to grafana here, for continuity reasons
  #log_grafana "$1" "$2" "$TIM" "" "$RC"
  log_grafana "$CMD" "$2" "$TIM" "" "$RC"
  # TODO: Implement retry for HTTP 409 similar to ostackcmd_id

  eval "${STATNM}+=( $TIM )"
  echo "$LSTART/$LEND/: ${OSTACKCMD[@]} => $RC $OSTACKRESP" >> $LOGFILE
  if test "${TIM%.*}" -gt $((3+$TIMEOUT/4)); then echo -e "${YELLOW}Slow ${TIM}s: ${OSTACKCMD[@]} => $RC $OSTACKRESP$NORM" 1>&2; fi
  return $RC
}

SCOL=""
# Set SCOL according to state in $1
state2col()
{
    SCOL=""
    local STA="$1"
    if test "$STA" == "ACTIVE" -o "$STA" == "active" -o "$STA" == "UP"; then SCOL="$GREEN"
    elif test "$STA" == "BUILD" -o "${STA:0:7}" == "PENDING" -o "$STA" == "creating" -o "$STA" == "downloading" -o "$STA" == "DOWN"; then SCOL="$YELLOW"
    elif test "${STA:0:5}" == "ERROR" -o "${STA:0:5}" == "error"; then SCOL="$RED"
    fi
}

STATE=""
# Create a number of resources and keep track of them
# $1 => quantity of resources
# $2 => name of timing statistics array
# $3 => name of resource list array ("S" appended)
# $4 => name of resource array ("S" appended, use \$VAL to ref) (optional)
# $5 => dito, use \$MVAL (optional, use NONE if unneeded)
# $6 => name of array where we store the timestamp of the operation (opt)
# $7 => id field from resource to be used for storing in $3
# $8 => timeout
# $9- > openstack command to be called
#
# In the command you can reference \$AZ (1 or 2), \$no (running number)
# and \$VAL and \$MVAL (from $4 and $5).
#
# NUMBER STATNM RSRCNM OTHRSRC MORERSRC STIME IDNM COMMAND
createResources()
{
  local ctr no
  declare -i ctr=0
  local QUANT=$1; local STATNM=$2; local RNM=$3
  local ORNM=$4; local MRNM=$5
  local STIME=$6; local IDNM=$7
  shift; shift; shift; shift; shift; shift; shift
  local TIMEOUT=$1; shift
  #if test $TIMEOUTFACT -gt 1; then let TIMEOUT+=2; fi
  eval local LIST=( \"\${${ORNM}S[@]}\" )
  eval local MLIST=( \"\${${MRNM}S[@]}\" )
  if test "$RNM" != "NONE"; then echo -n "New $RNM: "; fi
  local RC=0
  local TIRESP
  for no in `seq 0 $(($QUANT-1))`; do
    local AZN=$(($no%$NOAZS))
    local VAZN=$(($no%$NOVAZS))
    local AZ=$(($AZ+1))
    local VAZ=$(($VAZ+1))
    local VAL=${LIST[$ctr]}
    local MVAL=${MLIST[$ctr]}
    local CMD=`eval echo $@ 2>&1`
    local STM=$(date +%s)
    if test -n "$STIME"; then eval "${STIME}+=( $STM )"; fi
    let APICALLS+=1
    TIRESP=$(ostackcmd_id $IDNM $TIMEOUT $CMD)
    RC=$?
    #echo "DEBUG: ostackcmd_id $CMD => $RC" 1>&2
    updAPIerr $RC
    local TM
    read TM ID STATE <<<"$TIRESP"
    if test $RC == 0; then eval ${STATNM}+="($TM)"; fi
    let ctr+=1
    state2col "$STATE"
    # Workaround for teuto.net
    if test "$1" = "cinder" && [[ $OS_AUTH_URL == *teutostack* ]]; then echo -en " ${RED}+5s${NORM} " 1>&2; sleep 5; fi
    if test $RC != 0; then echo -e "${YELLOW}ERROR: $RNM creation failed$NORM" 1>&2; return 1; fi
    if test -n "$ID" -a "$RNM" != "NONE"; then echo -en "$ID $SCOL$STATE$NORM "; fi
    eval ${RNM}S+="($ID)"
    # Workaround for loadbalancer member create
    if test "$STATE" = "PENDING_CREATE"; then sleep 1; fi
  done
  if test "$RNM" != "NONE"; then echo; fi
}

# Delete a number of resources
# $1 => name of timing statistics array
# $2 => name of array containing resources ("S" appended)
# $3 => name of array to store timestamps (optional, use "" if unneeded)
# $4 => timeout
# $5- > openstack command to be called
# The UUID from the resource list ($2) is appended to the command.
#
# The resource array ($2) will be modified and the delete items (all) be removed from it
#
# STATNM RSRCNM DTIME COMMAND
deleteResources()
{
  local STATNM=$1; local RNM=$2; local DTIME=$3
  local ERR=0
  shift; shift; shift
  local TIMEOUT=$1; shift
  #if test $TIMEOUTFACT -gt 1; then let TIMEOUT+=2; fi
  local FAILDEL=()
  eval local LIST=( \"\${${ORNM}S[@]}\" )
  #eval local varAlias=( \"\${myvar${varname}[@]}\" )
  eval local LIST=( \"\${${RNM}S[@]}\" )
  #echo $LIST
  test -n "$LIST" && echo -n "Del $RNM: "
  #for rsrc in $LIST; do
  local LN=${#LIST[@]}
  local TIRESP
  local IGNERRS=0
  eval "REM${RNM}S=()"
  while test ${#LIST[*]} -gt 0; do
    local rsrc=${LIST[-1]}
    echo -n "$rsrc "
    local DTM=$(date +%s)
    if test -n "$DTIME"; then eval "${DTIME}+=( $DTM )"; fi
    local TM
    let APICALLS+=1
    TIRESP=$(ostackcmd_id id $TIMEOUT $@ $rsrc)
    local RC="$?"
    if test -z "$IGNORE_ERRORS"; then
      updAPIerr $RC
    else
      let IGNERRS+=$RC
      RC=0
    fi
    read TM ID STATE <<<"$TIRESP"
    if test $RC != 0; then
      echo -e "${YELLOW}ERROR deleting $RNM $rsrc; retry and continue ...$NORM" 1>&2
      let ERR+=1
      sleep 5
      TIRESP=$(ostackcmd_id id $(($TIMEOUT+8)) $@ $rsrc)
      RC=$?
      updAPIerr $RC
      if test $RC != 0; then FAILDEL+=($rsrc); fi
    else
      eval ${STATNM}+="($TM)"
    fi
    unset LIST[-1]
    if test "$STATE" = "PENDING_DELETE"; then sleep 1; fi
  done
  if test -n "$IGNORE_ERRORS" -a $IGNERRS -gt 0; then echo -n " ($IGNERRS errors ignored) "; fi
  test $LN -gt 0 && echo
  # FIXME: Should we try again immediately?
  if test -n "$FAILDEL"; then
    echo "Store failed dels in REM${RNM}S for later re-cleanup: ${FAILDEL[*]}"
    eval "REM${RNM}S=(${FAILDEL[*]})"
  fi
  # FIXME: We could try to look for a delete suffix in the command before doing this ...
  # FIXME: This will always be empty ...
  eval "${RNM}S=(${LIST[*]})"
  return $ERR
}

# Convert status to colored one-char string
# $1 => status string
# $2 => wanted1
# $3 => wanted2 (optional)
# Return code: 3 == missing, 2 == found, 1 == ERROR, 0 in progress
colstat()
{
  if test "$2" == "NONNULL" -a -n "$1" -a "$1" != "null"; then
    echo -e "${GREEN}*${NORM}"; return 2
  elif test "$2" == "$1" || test -n "$3" -a "$3" == "$1"; then
    echo -e "${GREEN}${1:0:1}${NORM}"; return 2
  elif test "${1:0:5}" == "error" -o "${1:0:5}" == "ERROR"; then
    echo -e "${RED}${1:0:1}${NORM}"; return 1
  elif test -n "$1"; then
    echo "${1:0:1}"
  else
    # Handle empty (error)
    echo "?"; return 3
  fi
  return 0
}

# Wait for resources reaching a desired state
# $1 => name of timing statistics array
# $2 => name of array containing resources ("S" appended)
# $3 => name of array to collect completion timing stats
# $4 => name of array with start times
# $5 => value to wait for
# $6 => alternative value to wait for
# $7 => field name to monitor
# $8 => timeout
# $9- > openstack command for querying status
# The values from $2 get appended to the command
#
# STATNM RSRCNM CSTAT STIME PROG1 PROG2 FIELD COMMAND
waitResources()
{
  ERRRSC=()
  local STATNM=$1; local RNM=$2; local CSTAT=$3; local STIME=$4
  local COMP1=$5; local COMP2=$6; local IDNM=$7
  shift; shift; shift; shift; shift; shift; shift
  local TIMEOUT=$1; shift
  #if test $TIMEOUTFACT -gt 1; then let TIMEOUT+=2; fi
  local STATI=()
  eval local RLIST=( \"\${${RNM}S[@]}\" )
  eval local SLIST=( \"\${${STIME}[@]}\" )
  local LAST=$(( ${#RLIST[@]} - 1 ))
  declare -i ctr=0
  declare -i WERR=0
  local TIRESP
  while test -n "${SLIST[*]}" -a $ctr -le 320; do
    local STATSTR=""
    for i in $(seq 0 $LAST ); do
      local rsrc=${RLIST[$i]}
      if test -z "${SLIST[$i]}"; then STATSTR+=$(colstat "${STATI[$i]}" "$COMP1" "$COMP2"); continue; fi
      local CMD=`eval echo $@ $rsrc 2>&1`
      let APICALLS+=1
      TIRESP=$(ostackcmd_id $IDNM $TIMEOUT $CMD)
      local RC=$?
      updAPIerr $RC
      local TM STAT
      read TM STAT STATE <<<"$TIRESP"
      eval ${STATNM}+="( $TM )"
      if test $RC != 0; then echo -e "\n${YELLOW}ERROR: Querying $RNM $rsrc failed$NORM" 1>&2; return 1; fi
      STATI[$i]=$STAT
      STATSTR+=$(colstat "$STAT" "$COMP1" "$COMP2")
      STE=$?
      echo -en "Wait $RNM: $STATSTR\r"
      if test $STE != 0; then
        if test $STE == 1 -o $STE == 3; then
          echo -e "\n${YELLOW}ERROR: $NM $rsrc status $STAT$NORM" 1>&2 #; return 1
          ERRRSC[$WERR]=$rsrc
          let WERR+=1
        fi
        TM=$(date +%s)
        TM=$(math "%i" "$TM-${SLIST[$i]}")
        eval ${CSTAT}+="($TM)"
        if test $STE -ge 2; then GRC=0; else GRC=$STE; fi
        log_grafana "wait$RNM" "$COMP1" "$TM" "$GRC"
        unset SLIST[$i]
      fi
    done
    echo -en "Wait $RNM: $STATSTR\r"
    if test -z "${SLIST[*]}"; then echo; return $WERR; fi
    let ctr+=1
    sleep 2
  done
  if test $ctr -ge 320; then let WERR+=1; fi
  echo
  return $WERR
}

# Wait for resources reaching a desired state
# $1 => name of timing statistics array
# $2 => name of array containing resources ("S" appended)
# $3 => name of array to collect completion timing stats
# $4 => name of array with start times
# $5 => value to wait for (special XDELX)
# $6 => alternative value to wait for 
#       (special: 2ndary XDELX results in waiting also for ERRORED res.)
# $7 => number of column (0 based)
# $8 => timeout
# $9- > openstack command for querying status
# The values from $2 get appended to the command
#
# Return value: Number of resources not in desired state (e.g. error, wrong state, missing, ...)
#
# STATNM RSRCNM CSTAT STIME PROG1 PROG2 FIELD COMMAND
waitlistResources()
{
  ERRRSC=()
  local STATNM=$1; local RNM=$2; local CSTAT=$3; local STIME=$4
  local COMP1=$5; local COMP2=$6; local COL=$7
  local NERR=0
  shift; shift; shift; shift; shift; shift; shift
  local TIMEOUT=$1; shift
  #echo "waitlistResources $STATNM $RNM $COMP1 $COL $@"
  #if test $TIMEOUTFACT -gt 1; then let TIMEOUT+=2; fi
  local STATI=()
  eval local RLIST=( \"\${${RNM}S[@]}\" )
  eval RRLIST=( \"\${${RNM}S[@]}\" )
  eval local SLIST=( \"\${${STIME}[@]}\" )
  local LAST=$(( ${#RLIST[@]} - 1 ))
  if test ${#RLIST[@]} != ${#SLIST[@]}; then echo " WARN: RLIST \"${RLIST[@]}\" SLIST \"${SLIST[@]}\""; fi
  local PARSE="^|"
  local WAITVAL
  #echo "waitlistResources \"${RLIST[*]}\" \"${SLIST[*]}\"" 1>&2
  if test "$COMP1" == "XDELX"; then WAITVAL="del"; else WAITVAL="$COMP1"; fi
  for no in $(seq 1 $COL); do PARSE="$PARSE[^|]*|"; done
  PARSE="$PARSE *\([^|]*\)|.*\$"
  #echo "$PARSE"
  declare -i ctr=0
  declare -i WERR=0
  declare -i misserr=0
  local waitstart=$(date +%s)
  if test -n "$CSTAT" -a "$CLEANUPMODE" != "1"; then MAXWAIT=240; else MAXWAIT=30; fi
  if test -z "${RLIST[*]}"; then return 0; fi
  while test -n "${RRLIST[*]}" -a $ctr -le $MAXWAIT; do
    local STATSTR=""
    local CMD=`eval echo $@ 2>&1`
    ostackcmd_tm $STATNM $TIMEOUT $CMD
    if test $? != 0; then
      echo -e "\n${YELLOW}ERROR: $CMD => $OSTACKRESP$NORM" 1>&2
      # Only bail out after 4th error;
      # so we retry in case there are spurious 500/503 (throttling) errors
      # Do not give up so early on waiting for deletion ...
      let NERR+=1
      if test $NERR -ge 4 -a "$COMP1" != "XDELX" -o $NERR -ge 20; then return 1; fi
      sleep 10
    fi
    local TM
    #misserr=0
    for i in $(seq 0 $LAST ); do
      local rsrc=${RLIST[$i]}
      if test -z "${SLIST[$i]}"; then STATSTR+=$(colstat "${STATI[$i]}" "$COMP1" "$COMP2"); continue; fi
      local STAT=$(echo "$OSTACKRESP" | grep "^| $rsrc" | sed -e "s@$PARSE@\1@" -e 's/ *$//')
      #echo "STATUS: \"$STAT\""
      if test "$COMP1" == "XDELX" -a -z "$STAT"; then STAT="XDELX"; fi
      STATI[$i]="$STAT"
      STATSTR+=$(colstat "$STAT" "$COMP1" "$COMP2")
      STE=$?
      #echo -en "Wait $RNM $rsrc: $STATSTR\r"
      # Found or ERROR
      if test $STE != 0; then
        # ERROR
        if test $STE == 1 -o $STE == 3; then
          # Really wait for deletion of errored resources?
          if test "$COMP2" == "XDELX"; then continue; fi
          ERRRSC[$WERR]=$rsrc
          let WERR+=1
          let misserr+=1
          echo -e "\n${YELLOW}ERROR: $NM $rsrc status $STAT$NORM" 1>&2 #; return 1
        fi
        # Found
        TM=$(date +%s)
        TM=$(math "%i" "$TM-${SLIST[$i]}")
        unset RRLIST[$i]
        unset SLIST[$i]
        #echo -e "State $STAT reached for ($i) $rsrc in $TM secs, remain \"${SLIST[*]}\"" 1>&2
        if test -n "$CSTAT"; then
          eval ${CSTAT}+="($TM)"
          if test $STE -ge 2; then GRC=0; else GRC=$STE; fi
          log_grafana "wait$RNM" "$COMP1" "$TM" "$GRC"
        fi
      fi
    done
    echo -en "\rWait $WAITVAL $RNM[${#SLIST[*]}/${#RLIST[*]}]: $STATSTR "
    # Save 3s
    if test -z "${SLIST[*]}"; then break; fi
    # We can stop waiting if all resources have failed/disappeared (more than once)
    if test $misserr -ge ${#RLIST[@]} -a $WERR -ge $((${#RLIST[@]}*2)); then break; fi
    sleep 3
    let ctr+=1
  done
  if test $ctr -ge $MAXWAIT; then let WERR+=${#SLIST[*]}; let misserr+=${#SLIST[*]}; fi
  if test -n "${SLIST[*]}"; then
    echo " TIMEOUT $(($(date +%s)-$waitstart))"
    echo -e "\n${YELLOW}Wait TIMEOUT/ERROR $misserr ${NORM} ($(($(date +%s)-$waitstart))s, $ctr iterations), LEFT: ${RED}${RRLIST[*]}:${SLIST[*]}${NORM}" 1>&2
    #FIXME: Shouldn't we send an alarm right here?
  else
    echo " ($(($(date +%s)-$waitstart))s, $ctr iterations)"
  fi
  return $misserr
}

# UNUSED!
# Wait for deletion of resources
# $1 => name of timing statistics array
# $2 => name of array containing resources ("S" appended)
# $3 => name of array to collect completion timing stats
# $4 => name of array with deletion start times
# $5 => timeout
# $6- > openstack command for querying status
# The values from $2 get appended to the command
#
# STATNM RSRCNM DSTAT DTIME COMMAND
waitdelResources()
{
  local STATNM=$1; local RNM=$2; local DSTAT=$3; local DTIME=$4
  shift; shift; shift; shift
  local TIMEOUT=$1; shift
  #if test $TIMEOUTFACT -gt 1; then let TIMEOUT+=2; fi
  eval local RLIST=( \"\${${RNM}S[@]}\" )
  eval local DLIST=( \"\${${DTIME}[@]}\" )
  local STATI=()
  local LAST=$(( ${#RLIST[@]} - 1 ))
  local STATI=()
  local TIRESP
  #echo "waitdelResources $STATNM $RNM $DSTAT $DTIME - ${RLIST[*]} - ${DLIST[*]}"
  declare -i ctr=0
  while test -n "${DLIST[*]}" -a $ctr -le 320; do
    local STATSTR=""
    for i in $(seq 0 $LAST); do
      local rsrc=${RLIST[$i]}
      if test -z "${DLIST[$i]}"; then STATSTR+=$(colstat "${STATI[$i]}" "XDELX" ""); continue; fi
      local CMD=`eval echo $@ $rsrc`
      let APICALLS+=1
      TIRESP=$(ostackcmd_id DELETE $TIMEOUT $CMD)
      local RC=$?
      updAPIerr $RC
      local TM STAT
      read TM STAT STATE <<<"$TIRESP"
      eval ${STATNM}+="( $TM )"
      if test $RC != 0; then
        TM=$(date +%s)
        TM=$(math "%i" "$TM-${DLIST[$i]}")
        eval ${DSTAT}+="($TM)"
        unset DLIST[$i]
        STAT="XDELX"
      fi
      STATI[$i]=$STAT
      STATSTR+=$(colstat "$STAT" "XDELX" "")
      log_grafana "wait$RNM" "DEL" "$TM" "" "$RC"
      #echo -en "WaitDel $RNM: $STATSTR\r"
    done
    echo -en "WaitDel $RNM: $STATSTR \r"
    if test -z "${DLIST[*]}"; then echo; return 0; fi
    sleep 2
    let ctr+=1
  done
  if test $ctr -ge 320; then let WERR+=1; fi
  if test -n "${DLIST[*]}"; then echo -e "\nLEFT: ${RED}${DLIST[*]}${NORM}"; else echo; fi
  return $WERR
}

# Handle waitlistResources return value:
# Do nothing for $? == 0.
# Otherwise do custom commands (typically XXX show) for each resource in $ERRRSC[*]
# This is to create additional info in the debug log file
# $1: Error message
# $2: Statistics array
# $3: Command timeout
# $4-...: Command
# Function return original $?
handleWaitErr()
{
  local RETV=$?
  #WAITERRSTR=""
  local rsrc
  if test $RETV = 0; then return $RETV; fi
  WAITERRPREFIX="$1"
  shift
  translate "$3" "$4"
  WAITERRSTR="${OSTACKCMD[@]} ${ERRRSC[*]} ${RRLIST[*]}
"
  for rsrc in ${ERRRSC[*]} ${RRLIST[*]}; do
    ostackcmd_tm "$@" $rsrc
    WAITERRSTR="$WAITERRSTR
$OSTACKRESP"
  done
  # Change in 1.74: Just generate an alarm here unless $1 == ""
  # Before, we left it to the caller
  if test -n "$WAITERRPREFIX"; then
    sendalarm $RETV "Error waiting for $WAITERRPREFIX" "$WAITERRSTR"
  fi
  return $RETV
}

# STATNM RESRNM COMMAND
# Only for the log file
# $1 => STATS
# $2 => Resource listname
# $3 => timeout
showResources()
{
  local STATNM=$1
  local RNM=$2
  local RESP
  shift; shift
  local TIMEOUT=$1; shift
  #if test $TIMEOUTFACT -gt 1; then let TIMEOUT+=2; fi
  eval local LIST=( \"\${$RNM}S[@]\" )
  local rsrc TM
  while rsrc in ${LIST}; do
    let APICALLS+=1
    RESP=$(ostackcmd_id id $TIMEOUT $@ $rsrc)
    updAPIerr $?
    #read TM ID STATE <<<"$RESP"
  done
}


# The commands that create and delete resources ...

createRouters()
{
  if test -z "$ROUTERS"; then
    createResources 1 NETSTATS ROUTER NONE NONE "" id $FIPTIMEOUT neutron router-create ${RPRE}Router || return
    # Need to attach external net gateway
    ostackcmd_tm NETSTATS $NETTIMEOUT neutron net-external-list
    if test $? != 0; then deleteRouters; return 1; fi
    #EXTNET=$(echo "$OSTACKRESP" | grep '^| [0-9a-f-]* |' | sed 's/^| \([0-9a-f-]*\) | \([^ ]*\).*$/\2/')
    EXTNET=$(echo "$OSTACKRESP" | grep '^| [0-9a-f-]* |' | sed 's/^| \([0-9a-f-]*\) | \([^ ]*\).*$/\1/')
    # Not needed on OTC, but for most other OpenStack clouds:
    # Connect Router to external network gateway
    ostackcmd_tm NETSTATS $NETTIMEOUT neutron router-gateway-set ${ROUTERS[0]} $EXTNET || true
  fi
}

deleteRouters()
{
  deleteResources NETSTATS ROUTER "" $(($FIPTIMEOUT+8)) neutron router-delete
  RC=$?
  if test $RC == 0; then ROUTERS=(); fi
  return $RC
}

createNets()
{
  ERC=0
  createResources 1 NETSTATS JHNET NONE NONE "" id $NETTIMEOUT neutron net-create "${RPRE}NET_JH\$no" || ERC=$?
  createResources $NONETS NETSTATS NET NONE NONE "" id $NETTIMEOUT neutron net-create "${RPRE}NET_VM_\$no" || ERC=$?
  return $ERC
}

deleteNets()
{
  if test -n "$SECONDNET"; then
    deleteResources NETSTATS SECONDNET "" $NETTIMEOUT neutron net-delete
  fi
  deleteResources NETSTATS NET "" $NETTIMEOUT neutron net-delete
  deleteResources NETSTATS JHNET "" $NETTIMEOUT neutron net-delete
}

# We allocate 10.250.$((no*4)/22 for the VMs and 10.250.255.0/24 for all JumpHosts (one per AZ)
JHSUBNETIP=10.250.255.0/24

createSubNets()
{
  ERC=0
  if test -n "$NAMESERVER"; then
    createResources 1 NETSTATS JHSUBNET JHNET NONE "" id $NETTIMEOUT neutron subnet-create --dns-nameserver 5.1.66.255 --dns-nameserver $NAMESERVER --name "${RPRE}SUBNET_JH\$no" "\$VAL" "$JHSUBNETIP" || ERC=$?
    createResources $NONETS NETSTATS SUBNET NET NONE "" id $NETTIMEOUT neutron subnet-create --dns-nameserver $NAMESERVER --dns-nameserver 185.150.99.255 --name "${RPRE}SUBNET_\$no" "\$VAL" "10.250.\$((no*4)).0/22" || ERC=$?
  else
    createResources 1 NETSTATS JHSUBNET JHNET NONE "" id $NETTIMEOUT neutron subnet-create --name "${RPRE}SUBNET_JH\$no" "\$VAL" "$JHSUBNETIP" || ERC=$?
    createResources $NONETS NETSTATS SUBNET NET NONE "" id $NETTIMEOUT neutron subnet-create --name "${RPRE}SUBNET_VM_\$no" "\$VAL" "10.250.\$((no*4)).0/22" || ERC=$?
  fi
  return $ERC
}

create2ndSubNets()
{
  ERC=0
  if test -n "$SECONDNET"; then
    SECONDNETS=(); SECONDSUBNETS=()
    createResources $NONETS NETSTATS SECONDNET NONE NONE "" id $NETTIMEOUT neutron net-create "${RPRE}NET2_VM_\$no" || ERC=$?
    #createResources $NONETS NETSTATS SECONDSUBNET NET NONE "" id $NETTIMEOUT neutron subnet-create --disable-dhcp --name "${RPRE}SUBNET2_\$no" "\$VAL" "10.251.\$((no+4)).0/22" || ERC=$?
    createResources $NONETS NETSTATS SECONDSUBNET SECONDNET NONE "" id $NETTIMEOUT neutron subnet-create --name "${RPRE}SUBNET2_VM_\$no" "\$VAL" "10.251.\$((no*4)).0/22" || ERC=$?
    createResources $NONETS NETSTATS NONE SECONDSUBNET NONE "" id $FIPTIMEOUT neutron router-interface-add ${ROUTERS[0]} "\$VAL" || ERC=$?
  fi
  return $ERC
}

deleteSubNets()
{
  # TODO: Need to wait for LB being gone?
  if test -n "$SECONDNET"; then
    deleteResources NETSTATS SECONDSUBNET "" $NETTIMEOUT neutron subnet-delete
  fi
  deleteResources NETSTATS SUBNET "" $NETTIMEOUT neutron subnet-delete
  deleteResources NETSTATS JHSUBNET "" $NETTIMEOUT neutron subnet-delete
}

# Plug subnets into router
createRIfaces()
{
  createResources 1 NETSTATS NONE JHSUBNET NONE "" id $FIPTIMEOUT neutron router-interface-add ${ROUTERS[0]} "\$VAL"
  createResources $NONETS NETSTATS NONE SUBNET NONE "" id $FIPTIMEOUT neutron router-interface-add ${ROUTERS[0]} "\$VAL"
}

# Remove subnet interfaces on router
deleteRIfaces()
{
  if test -z "${ROUTERS[0]}"; then return 0; fi
  echo -en "Delete Router Interfaces ...\n "
  if test -n "$SECONDNET"; then
    local ORIGSECONDSUBNETS=(${SECONDSUBNETS[*]})
    deleteResources NETSTATS SECONDSUBNET "" $FIPTIMEOUT neutron router-interface-delete ${ROUTERS[0]}
    echo -n " "
    SECONDSUBNETS=(${ORIGSECONDSUBNETS[*]})
  fi
  local ORIGSUBNETS=(${SUBNETS[*]})
  deleteResources NETSTATS SUBNET "" $FIPTIMEOUT neutron router-interface-delete ${ROUTERS[0]}
  SUBNETS=(${ORIGSUBNETS[*]})
  if test -n "$JHSUBNETS"; then echo -n " "; fi
  local ORIGJHSUBNETS=(${JHSUBNETS[*]})
  deleteResources NETSTATS JHSUBNET "" $FIPTIMEOUT neutron router-interface-delete ${ROUTERS[0]}
  JHSUBNETS=(${ORIGJHSUBNETS[*]})
}

# Setup security groups with their rulesets
createSGroups()
{
  local RESP
  local OLDAPIERRS=$APIERRORS
  NAMES=( ${RPRE}SG_JumpHost ${RPRE}SG_Internal )
  createResources 2 NETSTATS SGROUP NAME NONE "" id $NETTIMEOUT neutron security-group-create "\$VAL" || return
  # And set rules ... (we don't need to keep track of and delete them)
  SG0=${SGROUPS[0]}
  SG1=${SGROUPS[1]}
  # Configure SGs: We can NOT allow any references to SG0, as the allowed-address-pair setting renders SGs useless
  #  that reference the SG0
  let APICALLS+=9
  #RESP=$(ostackcmd_id id neutron security-group-rule-create --direction ingress --ethertype IPv4 --remote-group-id $SG0 $SG0)
  RESP=$(ostackcmd_id id $NETTIMEOUT neutron security-group-rule-create --direction ingress --ethertype IPv4 --remote-ip-prefix $JHSUBNETIP $SG0)
  updAPIerr $?
  read TM ID STATE <<<"$RESP"
  NETSTATS+=( $TM )
  #RESP=$(ostackcmd_id id $NETTIMEOUT neutron security-group-rule-create --direction ingress --ethertype IPv6 --remote-group-id $SG0 $SG0)
  #updAPIerr $?
  #read TM ID STATE <<<"$RESP"
  #NETSTATS+=( $TM )
  # Configure SGs: Internal ingress allowed
  RESP=$(ostackcmd_id id $NETTIMEOUT neutron security-group-rule-create --direction ingress --ethertype IPv4 --remote-group-id $SG1 $SG1)
  updAPIerr $?
  read TM ID STATE <<<"$RESP"
  NETSTATS+=( $TM )
  RESP=$(ostackcmd_id id $NETTIMEOUT neutron security-group-rule-create --direction ingress --ethertype IPv6 --remote-group-id $SG1 $SG1)
  updAPIerr $?
  read TM ID STATE <<<"$RESP"
  NETSTATS+=( $TM )
  # Configure RPRE_SG_JumpHost rule: All from the other group, port 22 and 222- from outside
  RESP=$(ostackcmd_id id $NETTIMEOUT neutron security-group-rule-create --direction ingress --ethertype IPv4 --remote-group-id $SG1 $SG0)
  updAPIerr $?
  read TM ID STATE <<<"$RESP"
  NETSTATS+=( $TM )
  RESP=$(ostackcmd_id id $NETTIMEOUT neutron security-group-rule-create --direction ingress --ethertype IPv4 --protocol tcp --port-range-min 22 --port-range-max 22 --remote-ip-prefix 0.0.0.0/0 $SG0)
  updAPIerr $?
  read TM ID STATE <<<"$RESP"
  NETSTATS+=( $TM )
  RESP=$(ostackcmd_id id $NETTIMEOUT neutron security-group-rule-create --direction ingress --ethertype IPv4 --protocol tcp --port-range-min 222 --port-range-max $((222+($NOVMS-1)/$NOAZS)) --remote-ip-prefix 0.0.0.0/0 $SG0)
  updAPIerr $?
  read TM ID STATE <<<"$RESP"
  NETSTATS+=( $TM )
  RESP=$(ostackcmd_id id $NETTIMEOUT neutron security-group-rule-create --direction ingress --ethertype IPv4 --protocol icmp --port-range-min 8 --port-range-max 0 --remote-ip-prefix 0.0.0.0/0 $SG0)
  updAPIerr $?
  read TM ID STATE <<<"$RESP"
  NETSTATS+=( $TM )
  # Configure RPRE_SG_Internal rule: ssh (and https) and ping from the other group
  #RESP=$(ostackcmd_id id $NETTIMEOUT neutron security-group-rule-create --direction ingress --ethertype IPv4 --protocol tcp --port-range-min 22 --port-range-max 22 --remote-group-id $SG0 $SG1)
  RESP=$(ostackcmd_id id $NETTIMEOUT neutron security-group-rule-create --direction ingress --ethertype IPv4 --protocol tcp --port-range-min 22 --port-range-max 22 --remote-ip-prefix $JHSUBNETIP $SG1)
  updAPIerr $?
  read TM ID STATE <<<"$RESP"
  NETSTATS+=( $TM )
  #RESP=$(ostackcmd_id id $NETTIMEOUT neutron security-group-rule-create --direction ingress --ethertype IPv4 --protocol tcp --port-range-min 443 --port-range-max 443 --remote-group-id $SG0 $SG1)
  #RESP=$(ostackcmd_id id $NETTIMEOUT neutron security-group-rule-create --direction ingress --ethertype IPv4 --protocol tcp --port-range-min 443 --port-range-max 443 --remote-ip-prefix $JHSUBNETIP $SG1)
  #updAPIerr $?
  #read TM ID STATE <<<"$RESP"
  #NETSTATS+=( $TM )
  #RESP=$(ostackcmd_id id $NETTIMEOUT neutron security-group-rule-create --direction ingress --ethertype IPv4 --protocol icmp --port-range-min 8 --port-range-max 0 --remote-group-id $SG0 $SG1)
  RESP=$(ostackcmd_id id $NETTIMEOUT neutron security-group-rule-create --direction ingress --ethertype IPv4 --protocol icmp --port-range-min 8 --port-range-max 0 --remote-ip-prefix $JHSUBNETIP $SG1)
  updAPIerr $?
  read TM ID STATE <<<"$RESP"
  NETSTATS+=( $TM )
  if test -n "$LOADBALANCER"; then
    RESP=$(ostackcmd_id id $NETTIMEOUT neutron security-group-rule-create --direction ingress --ethertype IPv4 --protocol tcp --port-range-min 80 --port-range-max 80 --remote-ip-prefix $JHSUBNETIP $SG1)
    updAPIerr $?
    read TM ID STATE <<<"$RESP"
    NETSTATS+=( $TM )
  fi  
  if test -n "$IPERF"; then
    RESP=$(ostackcmd_id id $NETTIMEOUT neutron security-group-rule-create --direction ingress --ethertype IPv4 --protocol tcp --port-range-min 5201 --port-range-max 5201 --remote-ip-prefix $JHSUBNETIP $SG1)
    updAPIerr $?
    read TM ID STATE <<<"$RESP"
    NETSTATS+=( $TM )
  fi
  #neutron security-group-show $SG0
  #neutron security-group-show $SG1
  test $OLDAPIERRS == $APIERRORS
}

cleanupPorts()
{
  RPORTS=( $(findres ${RPRE}Port_ neutron port-list) )
  deleteResources NETSTATS RPORT "" $NETTIMEOUT neutron port-delete
  #RVIPS=( $(findres ${RPRE}VirtualIP neutron port-list) )
  #deleteResources NETSTATS RVIP "" $NETTIMEOUT neutron port-delete
}


deleteSGroups()
{
  #neutron port-list
  #neutron security-group-list
  deleteResources NETSTATS SGROUP "" $NETTIMEOUT neutron security-group-delete
}

createVIPs()
{
  createResources 1 NETSTATS VIP NONE NONE "" id $NETTIMEOUT neutron port-create --security-group ${SGROUPS[0]} --name ${RPRE}VirtualIP ${JHNETS[0]}
  # FIXME: We should not need --allowed-adress-pairs here ...
}

deleteVIPs()
{
  deleteResources NETSTATS VIP "" $NETTIMEOUT neutron port-delete
}

createJHPorts()
{
  local RESP RC TM ID
  createResources $NOAZS NETSTATS JHPORT NONE NONE "" id $NETTIMEOUT neutron port-create --security-group ${SGROUPS[0]} --name "${RPRE}Port_JH\${no}" ${JHNETS[0]} || return
  for i in `seq 0 $((NOAZS-1))`; do
    let APICALLS+=1
    RESP=$(ostackcmd_id id $NETTIMEOUT neutron port-update ${JHPORTS[$i]} --allowed-address-pairs type=dict list=true ip_address=0.0.0.0/1 ip_address=128.0.0.0/1)
    RC=$?
    updAPIerr $RC
    read TM ID STATE <<<"$RESP"
    NETSTATS+=( $TM )
    if test $RC != 0; then echo -e "${YELLOW}ERROR: Failed setting allowed-adr-pair for port ${JHPORTS[$i]}$NORM" 1>&2; return 1; fi
  done
}

createPorts()
{
  if test -n "$MANUALPORTSETUP"; then
    createResources $NOVMS NETSTATS PORT NONE NONE "" id $NETTIMEOUT neutron port-create --security-group ${SGROUPS[1]} --name "${RPRE}Port_VM\${no}" "\${NETS[\$((\$no%$NONETS))]}"
  fi
}

create2ndPorts()
{
  if test -n "$SECONDNET"; then
    SECONDPORTS=()
    createResources $NOVMS NETSTATS SECONDPORT NONE NONE "" id $NETTIMEOUT neutron port-create --security-group ${SGROUPS[1]} --fixed-ip subnet_id="\${SECONDSUBNETS[\$((\$no%$NONETS))]}" --name "${RPRE}Port2_VM\${no}" "\${SECONDNETS[\$((\$no%$NONETS))]}"
  fi
}

deleteJHPorts()
{
  deleteResources NETSTATS JHPORT "" $NETTIMEOUT neutron port-delete
}

deletePorts()
{
  deleteResources NETSTATS PORT "" $NETTIMEOUT neutron port-delete
}

delete2ndPorts()
{
  if test -n "$SECONDNET"; then
    deleteResources NETSTATS SECONDPORT "" $NETTIMEOUT neutron port-delete
  fi
}

createJHVols()
{
  JVOLSTIME=()
  createResources $NOAZS VOLSTATS JHVOLUME NONE NONE JVOLSTIME id $CINDERTIMEOUT cinder create --image-id $JHIMGID --availability-zone \${VAZS[\$VAZN]} --name ${RPRE}RootVol_JH\$no $JHVOLSIZE
}

# STATNM RSRCNM CSTAT STIME PROG1 PROG2 FIELD COMMAND
waitJHVols()
{
  #waitResources VOLSTATS JHVOLUME VOLCSTATS JVOLSTIME "available" "NA" "status" $CINDERTIMEOUT cinder show
  waitlistResources VOLSTATS JHVOLUME VOLCSTATS JVOLSTIME "available" "NA" $VOLSTATCOL $CINDERTIMEOUT cinder list
  handleWaitErr "JH volumes" VOLSTATS $CINDERTIMEOUT cinder show
}

deleteJHVols()
{
  deleteResources VOLSTATS JHVOLUME "" $CINDERTIMEOUT cinder delete
}

createVols()
{
  if test -n "$BOOTFROMIMAGE"; then return 0; fi
  VOLSTIME=()
  createResources $NOVMS VOLSTATS VOLUME NONE NONE VOLSTIME id $CINDERTIMEOUT cinder create --image-id $IMGID --availability-zone \${VAZS[\$VAZN]} --name ${RPRE}RootVol_VM\$no $VOLSIZE
}

# STATNM RSRCNM CSTAT STIME PROG1 PROG2 FIELD COMMAND
waitVols()
{
  if test -n "$BOOTFROMIMAGE"; then return 0; fi
  #waitResources VOLSTATS VOLUME VOLCSTATS VOLSTIME "available" "NA" "status" $CINDERTIMEOUT cinder show
  waitlistResources VOLSTATS VOLUME VOLCSTATS VOLSTIME "available" "NA" $VOLSTATCOL $CINDERTIMEOUT cinder list
  handleWaitErr "Volumes" VOLSTATS $CINDERTIMEOUT cinder show
}

deleteVols()
{
  if test -n "$BOOTFROMIMAGE"; then return 0; fi
  deleteResources VOLSTATS VOLUME "" $CINDERTIMEOUT cinder delete
}

createKeypairs()
{
  UMASK=$(umask)
  umask 0077
  ostackcmd_tm NOVASTATS $NOVATIMEOUT nova keypair-add ${RPRE}Keypair_JH || return 1
  echo "$OSTACKRESP" > $DATADIR/${RPRE}Keypair_JH.pem
  KEYPAIRS+=( "${RPRE}Keypair_JH" )
  ostackcmd_tm NOVASTATS $NOVATIMEOUT nova keypair-add ${RPRE}Keypair_VM || return 1
  echo "$OSTACKRESP" > $DATADIR/${RPRE}Keypair_VM.pem
  KEYPAIRS+=( "${RPRE}Keypair_VM" )
  umask $UMASK
}

deleteKeypairs()
{
  deleteResources NOVASTATS KEYPAIR "" $NOVATIMEOUT nova keypair-delete
  #rm ${RPRE}Keypair_VM.pem
  #rm ${RPRE}Keypair_JH.pem
}

# Extract IP address from neutron port-show output
extract_ip()
{
  echo "$1" | grep '| fixed_ips ' | sed "$PORTFIXED"
}

# Create Floating IPs, and set route via Virtual IP
SNATROUTE=""
createFIPs()
{
  local FLOAT RESP
  #createResources $NOAZS NETSTATS JHPORT NONE NONE "" id $NETTIMEOUT neutron port-create --security-group ${SGROUPS[0]} --name "${RPRE}Port_JH\${no}" ${JHNETS[0]} || return
<<<<<<< HEAD
  # Actually this fails if the port is not assigned to a VM yet
  #  -- we can not associate a FIP to a port w/o dev owner
  # So wait for JHPORTS having a device owner
  #echo "Wait for JHPorts: "
  waitResources NETSTATS JHPORT JPORTSTAT JVMSTIME "NONNULL" "NONONO" "device_owner" $NETTIMEOUT neutron port-show
=======
  ostackcmd_tm NETSTATS $NETTIMEOUT neutron net-external-list || return 1
  #EXTNET=$(echo "$OSTACKRESP" | grep '^| [0-9a-f-]* |' | sed 's/^| \([0-9a-f-]*\) | \([^ ]*\).*$/\2/')
  EXTNET=$(echo "$OSTACKRESP" | grep '^| [0-9a-f-]* |' | sed 's/^| \([0-9a-f-]*\) | \([^ ]*\).*$/\1/')
  # Not needed on OTC, but for most other OpenStack clouds:
  # Connect Router to external network gateway
  ostackcmd_tm NETSTATS $NETTIMEOUT neutron router-gateway-set ${ROUTERS[0]} $EXTNET
  if test -n "$FIPWAITPORTDEVOWNER"; then
    # Actually this fails if the port is not assigned to a VM yet
    #  -- we can not associate a FIP to a port w/o dev owner on some clouds
    # So wait for JHPORTS having a device owner
    waitResources NETSTATS JHPORT JPORTSTAT JVMSTIME "NONNULL" "NONONO" "device_owner" $NETTIMEOUT neutron port-show
  fi
>>>>>>> fb63fb23
  # Now FIP creation is safe
  createResources $NOAZS FIPSTATS FIP JHPORT NONE "" id $FIPTIMEOUT neutron floatingip-create --port-id \$VAL --description ${RPRE}JH\$no $EXTNET
  if test $? != 0 -o -n "$INJECTFIPERR"; then return 1; fi
  # Use API to tell VPC that the VIP is the next hop (route table)
  ostackcmd_tm NETSTATS $NETTIMEOUT neutron port-show ${VIPS[0]} || return 1
  VIP=$(extract_ip "$OSTACKRESP")
  # Find out whether the router does SNAT ...
  RESP=$(ostackcmd_id external_gateway_info $NETTIMEOUT neutron router-show ${ROUTERS[0]})
  updAPIerr $?
  read TM EXTGW STATE <<<"$RESP"
  NETSTATS+=( $TM )
  SNAT=$(echo $EXTGW | sed 's/^[^,]*, "enable_snat": \([^ }]*\).*$/\1/')
  if test "$SNAT" != "false" -a "$SNAT" != "true"; then
    SNAT=$(echo $STATE | sed 's/^[^,]*, "enable_snat": \([^ }]*\).*$/\1/')
  fi
  if test "$SNAT" = "false"; then
    ostackcmd_tm NETSTATS $NETTIMEOUT neutron router-update ${ROUTERS[0]} --routes type=dict list=true destination=0.0.0.0/0,nexthop=$VIP
  else
    echo "SNAT enabled already ($SNAT), no need to use SNAT instance via VIP"
  fi
  if test $? != 0; then
    echo -e "$BOLD We lack the ability to set VPC route via SNAT gateways by API, will be fixed soon"
    echo -e " Please set next hop $VIP to VPC ${RPRE}Router (${ROUTERS[0]}) routes $NORM"
    SNATROUTE=""
  else
    #SNATROUTE=$(echo "$OSTACKRESP" | grep "^| *id *|" | sed -e "s/^| *id *| *\([^|]*\).*\$/\1/" -e 's/ *$//')
    echo "SNATROUTE: destination=0.0.0.0/0,nexthop=$VIP"
    SNATROUTE=1
  fi
  FLOAT=""
  ostackcmd_tm NETSTATS $NETTIMEOUT neutron floatingip-list || return 1
  for PORT in ${FIPS[*]}; do
    FLOAT+=" $(echo "$OSTACKRESP" | grep $PORT | sed "$FLOATEXTR")"
  done
  echo "Floating IPs: $FLOAT"
  FLOATS=( $FLOAT )
}

# Delete VIP nexthop and EIPs
deleteFIPs()
{
  if test -n "$SNATROUTE" -a -n "${ROUTERS[0]}"; then
    ostackcmd_tm NETSTATS $NETTIMEOUT neutron router-update ${ROUTERS[0]} --no-routes
    if test $? != 0; then
      echo -e "${YELLOW}ERROR: router --no-routes failed, retry ...${NORM}" 1>&2
      sleep 2
      ostackcmd_tm NETSTATS $(($NETTIMEOUT+8)) neutron router-update ${ROUTERS[0]} --no-routes
    fi
  fi
  OLDFIPS=(${FIPS[*]})
  if test -n "$DISASSOC"; then
    # osTicket #361989: We suddenly need to disassociate before we can delete. Bug?
    deleteResources FIPSTATS FIP "" $FIPTIMEOUT neutron floatingip-disassociate
    FIPS=(${OLDFIPS[*]})
  fi
  deleteResources FIPSTATS FIP "" $FIPTIMEOUT neutron floatingip-delete
  # Extra treatment: Try again to avoid leftover FIPs
  # sleep 1
  ostackcmd_tm NETSTATS $NETTIMEOUT neutron floatingip-list || return 0
  local FIPSLEFT=""
  for FIP in ${OLDFIPS[*]}; do
    if echo "$OSTACKRESP" | grep "^| $FIP" >/dev/null 2>&1; then FIPSLEFT="$FIPSLEFT$FIP "; fi
  done
  if test -n "$FIPSLEFT"; then
    sendalarm 1 "Cleanup Floating IPs $FIPSLEFT again"
    #echo -e "${RED}Delete FIP again: $FIP${NORM}" 1>&2
    ostackcmd_tm NETSTATS $FIPTIMEOUT neutron floatingip-delete $FIPSLEFT
  fi
}

REDIRS=()
# Create a list of port forwarding rules (redirection/fwdmasq)
declare -a REDIRS
calcRedirs()
{
  local port ptn pi IP STR off
  REDIRS=()
  #echo "#DEBUG: cR Ports ${PORTS[*]}"
  # This is the mapping:
  # 222,JH0 -> VM0; 222,JH1 -> VM1, 222,JHa -> VMa, 223,JH0 -> VM(a+1) ...
  # Note: We need (a) a reproducible VM sorting order for CONNTEST with
  #  secondary port reshuffling and (b) PORTS needs to match VMS ordering
  # This is why we use orderVMs
  # Optimization: Do neutron port-list once and parse multiple times ...
  ostackcmd_tm NETSTATS $NETTIMEOUT neutron port-list -c id -c fixed_ips -f json
  if test ${#PORTS[*]} -gt 0; then
    declare -i ptn=222
    declare -i pi=0
    for port in ${PORTS[*]}; do
      #ostackcmd_tm NETSTATS $NETTIMEOUT neutron port-show $port
      #echo -n "##DEBUG: $port: "
      #IP=$(extract_ip "$OSTACKRESP")
      if test -z "$OPENSTACKCLIENT"; then
        IP=$(echo "$OSTACKRESP" | jq -r ".[] | select(.id == \"$port\") | .fixed_ips[].ip_address" | tr -d '"')
      else
        IP=$(echo "$OSTACKRESP" | jq -r ".[] | select(.ID == \"$port\") | .[\"Fixed IP Addresses\"]")
	if echo "$IP" | grep ip_address >/dev/null 2>&1; then IP=$(echo "$IP" | jq '.[].ip_address'); fi
	IP=$(echo -e "$IP" | tr -d '"' | sed "$PORTFIXED2")
      fi
      STR="0/0,$IP,tcp,$ptn,22"
      off=$(($pi%$NOAZS))
      #echo "Port $port: $STR => REDIRS[$off]"
      REDIRS[$off]="${REDIRS[$off]}$STR
"
      if test $(($off+1)) == $NOAZS; then let ptn+=1; fi
      let pi+=1
    done
    #for off in $(seq 0 $(($NOAZS-1))); do
    #  echo " REDIR $off: ${REDIRS[$off]}"
    #done
  fi
}

VMINFO=()
## Collect information on VM ...
# $1 => Number of VM
# fill in VMINFO array
# (0)UUID, (1)PORTUUID, (2)AZNO, (3)NETNO, (4)NETIDX, (5)NAME, (6)FIP, (7)PORT, (8)INTIP
vmInfo()
{
  # UUID is trival, as is PORTUUID
  local AZNO NETNO NETIDX NAME FIP PORT INTIP
  AZNO=$(($1%$NOAZS))
  NETNO=$(($1%$NONETS))
  NETIDX=$(($1/$NONETS))
  NAME=VM_VM_NET${NETNO}_$(($NETIDX+1))
  FIP=${FLOATS[$AZNO]}
  PORT=$(arrline "${REDIRS[$AZNO]}" $(($1/NOAZS)))
  INTIP=${PORT%,tcp*}
  INTIP=${INTIP##*,}
  PORT=${PORT#*tcp,}
  PORT=${PORT%%,*}
  VMINFO=(${VMS[$1]} ${PORTS[$1]} $AZNO $NETNO $NETIDX $NAME $FIP $PORT $INTIP)
}

if [[ "$JHIMG" = "openSUSE"* ]] || [[ "$JHIMG" = "SLES"* ]]; then JHIPERF3=iperf; else JHIPERF3=iperf3; fi
if [[ "$IMG" = "openSUSE"* ]] || [[ "$IMG" = "SLES"* ]]; then IPERF3=iperf; else IPERF3=iperf3; fi

# JumpHosts creation with SNAT and port forwarding
createJHVMs()
{
  local IP STR odd ptn RD USERDATA JHNUM port
  ostackcmd_tm NETSTATS $NETTIMEOUT neutron port-show ${VIPS[0]} || return 1
  VIP=$(extract_ip "$OSTACKRESP")
  calcRedirs
  #echo "#DEBUG: cJHVM VIP $VIP REDIR ${REDIRS[*]}"
  for JHNUM in $(seq 0 $(($NOAZS-1))); do
    if test -z "${REDIRS[$JHNUM]}"; then
      # No fwdmasq config possible yet
      USERDATA="#cloud-config
packages:
  - iptables
  - bc
  - $JHIPERF3
otc:
   internalnet:
      - 10.250/16
   snat:
      masqnet:
         - INTERNALNET
   addip:
      eth0: $VIP
"
    else
      RD=$(echo -n "${REDIRS[$JHNUM]}" |  sed 's@^0@         - 0@')
      USERDATA="#cloud-config
otc:
   internalnet:
      - 10.250/16
   snat:
      masqnet:
         - INTERNALNET
      fwdmasq:
$RD
   addip:
      eth0: $VIP
"
    fi
    echo "$USERDATA" > $DATADIR/${RPRE}user_data_JH.yaml
    cat $DATADIR/${RPRE}user_data_JH.yaml >> $LOGFILE
    createResources 1 NOVABSTATS JHVM JHPORT JHVOLUME JVMSTIME id $NOVABOOTTIMEOUT nova boot --flavor $JHFLAVOR --boot-volume ${JHVOLUMES[$JHNUM]} --key-name ${KEYPAIRS[0]} --user-data $DATADIR/${RPRE}user_data_JH.yaml --availability-zone ${AZS[$(($JHNUM%$NOAZS))]} --security-groups ${SGROUPS[0]} --nic port-id=${JHPORTS[$JHNUM]} ${RPRE}VM_JH$JHNUM || return
  done
}

# Fill PORTS array by matching part's device_ids with the VM UUIDs
collectPorts_Old()
{
  local vm vmid ports port
  ostackcmd_tm NETSTATS $NETTIMEOUT neutron port-list -c id -c device_id -c fixed_ips -f json
  #echo -e "#DEBUG: cP VMs ${VMS[*]}\n\'$OSTACKRESP\'"
  #echo "#DEBUG: cP VMs ${VMS[*]}"
  if test -n "$SECONDNET" -a -z "$SECONDPORTS"; then COLLSECOND=1; else unset COLLSECOND; fi
  for vm in $(seq 0 $(($NOVMS-1))); do
    vmid=${VMS[$vm]}
    if test -z "$vmid"; then sendalarm 1 "nova list" "VM $vm not found" $NOVATIMEOUT; continue; fi
    #port=$(echo "$OSTACKRESP" | jq -r '.[]' | grep -C4 "$vmid")
    #echo -e "#DEBUG: $port"
    ports=$(echo "$OSTACKRESP" | jq -r ".[] | select(.device_id == \"$vmid\") | .id+\" \"+.fixed_ips[].ip_address" | tr -d '"')
    port=$(echo -e "$ports" | grep 10.250 | sed 's/^\([^ ]*\) .*$/\1/')
    PORTS[$vm]=$port
    if test -n "$COLLSECOND"; then
      port2=$(echo -e "$ports" | grep 10.251 | sed 's/^\([^ ]*\) .*$/\1/')
      SECONDPORTS[$vm]=$port2
    fi
  done
  echo "#VM Ports: ${PORTS[*]}"
  if test -n "$SECONDPORTS"; then echo "#VM Ports2: ${SECONDPORTS[*]}"; fi
}

# Fill PORTS array by matching VM's IP address with port
collectPorts()
{
  local vm vmid ipaddr ipaddr2 port port2
  if test -z "$OPENSTACKCLIENT"; then collectPorts_Old; return; fi
  ostackcmd_tm NOVASTATS $NOVATIMEOUT nova list --sort display_name:asc -f json -c Name -c ID -c Networks
  IPRESP="$OSTACKRESP"
  # FIXME: We could use the new reporting: -c ID -c "Fixed IP Addressess" -c "Device ID"
  # (but that does not help either to recover the lost device_id fields)
  ostackcmd_tm NETSTATS $NETTIMEOUT neutron port-list -c id -c fixed_ips -f json
  #echo -e "#DEBUG: cP VMs ${VMS[*]}\n\'$OSTACKRESP\'"
  #echo "#DEBUG: cP VMs ${VMS[*]}"
  if test -n "$SECONDNET" -a -z "$SECONDPORTS"; then COLLSECOND=1; else unset COLLSECOND; fi
  for vm in $(seq 0 $(($NOVMS-1))); do
    vmid=${VMS[$vm]}
    if test -z "$vmid"; then sendalarm 1 "nova list" "VM $vm not found" $NOVATIMEOUT; continue; fi
    # FIXME: In theory, we need to filter for the correct subnet as well
    # (In practice: An IP address conflict is very unlikely ...)
    ipaddr=$(echo "$IPRESP" | jq ".[] | select(.ID == \"$vmid\") | .Networks" | grep '10\.250\.' | head -n1 | sed 's/^[^"]*"\([0-9\.]*\)".*$/\1/')
    if test -n "$COLLSECOND"; then
      ipaddr2=$(echo "$IPRESP" | jq ".[] | select(.ID == \"$vmid\") | .Networks" | grep '10\.251\.' | head -n1 | sed 's/^[^"]*"\([0-9\.]*\)".*$/\1/')
    fi
    port=$(echo "$OSTACKRESP" | jq ".[] | select(.\"Fixed IP Addresses\"[].ip_address == \"$ipaddr\").ID" | tr -d '"')
    #echo -e "#DEBUG: Search Port for VM $vmid with IP $ipaddr => port $port"
    PORTS[$vm]=$port
    if test -n "$COLLSECOND"; then
      port2=$(echo "$OSTACKRESP" | jq ".[] | select(.\"Fixed IP Addresses\"[].ip_address == \"$ipaddr2\").ID" | tr -d '"')
      SECONDPORTS[$vm]=$port2
    fi
  done
  echo "#VM Ports: ${PORTS[*]}"
  if test -n "$SECONDPORTS"; then echo "#VM Ports2: ${SECONDPORTS[*]}"; fi
}

# When NOT creating ports before JHVM starts, we cannot pass the port fwd information
# via user-data as we don't know the IP addresses. So modify VM via ssh.
# NO LONGER USED
setPortForward()
{
  if test -n "$MANUALPORTSETUP"; then return; fi
  local JHNUM FWDMASQ SHEBANG SCRIPT
  # If we need to collect port info, do so now
  if test -z "${PORTS[*]}"; then collectPorts; fi
  calcRedirs
  #echo "#DEBUG: sPF VIP $VIP REDIR ${REDIRS[*]} PORTS \"${PORTS[*]}\""
  for JHNUM in $(seq 0 $(($NOAZS-1))); do
    if test -z "${REDIRS[$JHNUM]}"; then
      echo -e "${YELLOW}ERROR: No redirections?$NORM" 1>&2
      return 1
    fi
    FWDMASQ=$( echo ${REDIRS[$JHNUM]} )
    ssh-keygen -R ${FLOATS[$JHNUM]} -f ~/.ssh/known_hosts.$RPRE >/dev/null 2>&1
    SHEBANG='#!'
    SCRIPT=$(echo "$SHEBANG/bin/bash
sed -i 's@^FW_FORWARD_MASQ=.*\$@FW_FORWARD_MASQ=\"$FWDMASQ\"@' /etc/sysconfig/SuSEfirewall2
systemctl restart SuSEfirewall2
")
    echo "$SCRIPT" | ssh -i $DATADIR/${KEYPAIRS[0]}.pem -o "PasswordAuthentication=no" -o "StrictHostKeyChecking=no" -o "UserKnownHostsFile=~/.ssh/known_hosts.$RPRE" ${JHDEFLTUSER}@${FLOATS[$JHNUM]} "cat - >upd_sfw2"
    ssh -i $DATADIR/${KEYPAIRS[0]}.pem -o "PasswordAuthentication=no" -o "StrictHostKeyChecking=no" -o "UserKnownHostsFile=~/.ssh/known_hosts.$RPRE" ${JHDEFLTUSER}@${FLOATS[$JHNUM]} sudo "/bin/bash ./upd_sfw2"
  done
}

# Configure port forwarding etc. on non-SUSE VMs using plain iptables commands
setPortForwardGen()
{
  #if test -n "$MANUALPORTSETUP"; then return; fi
  local JHNUM FWDMASQ SHEBANG SCRIPT
  # If we need to collect port info, do so now
  if test -z "${PORTS[*]}"; then collectPorts; fi
  calcRedirs
  #echo "#DEBUG: sPFG VIP $VIP REDIR ${REDIRS[*]} PORTS \"${PORTS[*]}\""
  echo -n "Enable port forwarding on "
  for JHNUM in $(seq 0 $(($NOAZS-1))); do
    echo -n "JHVM$JHNUM: "
    if test -n "$LOGFILE"; then echo "Enable port forwarding on JHVM$JHNUM" >> $LOGFILE; fi
    if test -z "${REDIRS[$JHNUM]}"; then
      echo -e "${YELLOW}ERROR: No redirections?$NORM" 1>&2
      return 1
    fi
    FWDMASQ=$( echo ${REDIRS[$JHNUM]} )
    ssh-keygen -R ${FLOATS[$JHNUM]} -f ~/.ssh/known_hosts.$RPRE >/dev/null 2>&1
    SHEBANG='#!'
    SCRIPT=$(echo "$SHEBANG/bin/bash
# SUSE image specific
if test -f /etc/sysconfig/scripts/SuSEfirewall2-snathelper; then
  sed -i 's@^FW_FORWARD_MASQ=.*\$@FW_FORWARD_MASQ=\"$FWDMASQ\"@' /etc/sysconfig/SuSEfirewall2
  systemctl restart SuSEfirewall2
else
  # Determine default NIC
  DEV=\$(ip route show | grep ^default | head -n1 | sed 's@default via [^ ]* dev \([^ ]*\) .*@\1@g')
  # Add VIP
  ip addr add $VIP/32 dev \$DEV
  # Outbound Masquerading
  iptables -t nat -A POSTROUTING -o \$DEV -s 10.250/16 -j MASQUERADE
  iptables -P FORWARD DROP
  iptables -I FORWARD 1 -p tcp --tcp-flags SYN,RST SYN -j TCPMSS --clamp-mss-to-pmtu
  iptables -I FORWARD 2 -i \$DEV -o \$DEV -m conntrack --ctstate RELATED,ESTABLISHED -j ACCEPT
  iptables -I FORWARD 3 -i \$DEV -o \$DEV -s 10.250/16 -j ACCEPT
  # Set ip_forward
  echo 1 > /proc/sys/net/ipv4/ip_forward
  # Inbound Masquerading
  iptables -I FORWARD 4 -i \$DEV -o \$DEV -d 10.250/16 -p tcp --dport 22 -j ACCEPT
  iptables -t nat -A POSTROUTING -o \$DEV -d 10.250/16 -p tcp --dport 22 -j MASQUERADE")
# "0/0,10.250.0.24,tcp,222,22 0/0,10.250.4.16,tcp,223,22 0/0,10.250.0.9,tcp,224,22 0/0,10.250.4.10,tcp,225,22 0/0,10.250.0.7,tcp,226,22 0/0,10.250.4.5,tcp,227,22 0/0,10.250.0.4,tcp,228,22 0/0,10.250.4.4,tcp,229,22"
    for FMQ in $FWDMASQ; do
      OLDIFS="$IFS"; IFS=","
      read saddr daddr proto port dport < <(echo "$FMQ")
      IFS="$OLDIFS"
      SCRIPT=$(echo -e "$SCRIPT\n  iptables -t nat -A PREROUTING -s $saddr -i \$DEV -j DNAT -p $proto --dport $port --to-destination $daddr:$dport")
    done
    SCRIPT=$(echo -e "$SCRIPT\nfi")
    # FIXME: Need to report errors here
    echo "$SCRIPT" | ssh -i $DATADIR/${KEYPAIRS[0]}.pem -o "PasswordAuthentication=no" -o "StrictHostKeyChecking=no" -o "UserKnownHostsFile=~/.ssh/known_hosts.$RPRE" ${JHDEFLTUSER}@${FLOATS[$JHNUM]} "cat - >upd_ipt" >/dev/null 2>&1
    # -tt is a workaround for a RHEL/CentOS 7 bug
    ssh -tt -i $DATADIR/${KEYPAIRS[0]}.pem -o "PasswordAuthentication=no" -o "StrictHostKeyChecking=no" -o "UserKnownHostsFile=~/.ssh/known_hosts.$RPRE" ${JHDEFLTUSER}@${FLOATS[$JHNUM]} sudo "/bin/bash ./upd_ipt" >/dev/null 2>&1
    RC=$?
    if test "$RC" = "0"; then
      echo -n "OK "
      if test -n "$LOGFILE"; then echo " => OK" >> $LOGFILE; fi
    else
      echo -n "FAILED $RC "
      if test -n "$LOGFILE"; then echo " => ERROR $RC" >> $LOGFILE; fi
    fi
  done
  echo
}


# Loadbalancers
createLBs()
{
  if test -n "$LOADBALANCER"; then
    #createResources 1 LBSTATS LBAAS JHNET NONE LBSTIME id $FIPTIMEOUT neutron lbaas-loadbalancer-create --vip-network-id ${JHNETS[0]} --name "${RPRE}LB_0"
    createResources 1 LBSTATS LBAAS JHNET NONE LBSTIME id $FIPTIMEOUT neutron lbaas-loadbalancer-create --vip-subnet-id ${JHSUBNETS[0]} --name "${RPRE}LB_0"
  fi
}

deleteLBs()
{
  DELLBAASS=(${LBAASS[*]})
  if test -n "$LBAASS"; then
    if test -n "$OLD_OCTAVIA"; then
      deleteResources LBSTATS LBAAS LBDTIME $((FIPTIMEOUT)) neutron lbaas-loadbalancer-delete
    else
      deleteResources LBSTATS LBAAS LBDTIME $((FIPTIMEOUT)) neutron lbaas-loadbalancer-delete --cascade
    fi
  fi
}

# Remove VIP ports from LBs that can't be deleted, so we can clean up networks at least
delPortsLBs()
{
  #echo "delPortsLBs LBAASS ${LBAASS[*]} REMLBAASS ${REMLBAASS[*]}"
  if test -z "$REMLBAASS"; then return 0; fi
  local ERR=0
  echo -n "Deleting ports of failed LBs "
  for LBAAS in ${REMLBAASS[*]}; do
    ostackcmd_tm LBSTATS $NETTIMEOUT neutron lbaas-loadbalancer-show $LBAAS -f value -c vip_port_id
    let ERR+=$?
    LBPORT=$OSTACKRESP
    #ostackcmd_tm LBSTATS $NETTIMEOUT neutron port-show $LBPORT
    openstack port show $LBPORT >/dev/null 2>&1
    if test $? != 0; then echo -n "$LBAAS:ALREADY_DELETED "; continue; fi
    echo -n "$LBAAS:$LBPORT "
    ostackcmd_tm LBSTATS $NETTIMEOUT neutron port-delete $LBPORT
    let ERR+=$?
  done
  echo
  return $ERR
}

waitLBs()
{
  #echo "Wait for LBs ${LBAASS[*]} ..."
  #waitResources NETSTATS LBAAS LBCSTATS LBSTIME "ACTIVE" "NA" "provisioning_status" $NETTIMEOUT neutron lbaas-loadbalancer-show
  if test "$1" = "--nostat"; then
    waitlistResources LBSTATS LBAAS NONE NONE "ACTIVE" "NONONO" 4 $NETTIMEOUT neutron lbaas-loadbalancer-list
  else
    waitlistResources LBSTATS LBAAS LBCSTATS LBSTIME "ACTIVE" "NONONO" 4 $NETTIMEOUT neutron lbaas-loadbalancer-list
  fi
  handleWaitErr "Loadbalancer" LBSTATS $NETTIMEOUT neutron lbaas-loadbalancer-show
}

waitdelLBs()
{
  if test -n "${DELLBAASS[*]}"; then
    #echo "Delete LBAAS: ${DELLBAASS[*]}"
    waitlistResources LBSTATS DELLBAAS LBDSTATS LBDTIME "XDELX" "$FORCEDEL" 2 $NETTIMEOUT neutron lbaas-loadbalancer-list
  fi
}

killhttp()
{
  HALF=$((NOVMS/2))
  killed=0
  for i in $(seq 0 $((NOVMS-1))); do
    if test $RANDOM -ge 16384 -a $i != $((NOVMS-1)); then continue; fi
    vmInfo $i
    # (0)UUID, (1)PORTUUID, (2)AZNO, (3)NETNO, (4)NETIDX, (5)NAME, (6)FIP, (7)PORT, (8)INTIP
    #echo "DEBUG: $i: ${VMINFO[*]}"
    #testlsandping ${KEYPAIRS[1]} ${FLOATS[$JHNO]} $pno $no
    echo -n "$i: ${VMINFO[6]}[${VMINFO[2]}]}:${VMINFO[7]} (${VMINFO[5]}/${VMINFO[8]}) "
    HOSTN=$(ssh -i $DATADIR/${KEYPAIRS[1]}.pem -p ${VMINFO[7]} -o "PasswordAuthentication=no" -o "StrictHostKeyChecking=no" -o "ConnectTimeout=8" -o "UserKnownHostsFile=~/.ssh/known_hosts.$RPRE" $DEFLTUSER@${VMINFO[6]} "cat /var/run/www/htdocs/hostname; sudo killall python3")
    if test $? == 0; then echo -n "($HOSTN) "; else echo -n "ERROR "; fi
    #ssh -i $DATADIR/${KEYPAIRS[1]}.pem -p ${VMINFO[7]} -o "PasswordAuthentication=no" -o "StrictHostKeyChecking=no" -o "ConnectTimeout=8" -o "UserKnownHostsFile=~/.ssh/known_hosts.$RPRE" $DEFLTUSER@${VMINFO[6]} "cat /var/run/www/htdocs/hostname; sudo killall python3"
    let killed+=1
    if test $killed -ge $HALF; then return; fi
  done
}


ERRREASON=""
LBERR=0
RC=0
## Handle LB Errors
# $1 => $RC
# $2-* => Error text
handleLBErr()
{
  RC=$1
  local ABORT=$2
  shift; shift
  if test $RC = 0; then return; fi
  ERRREASON="$ERRREASON$* "
  let LBERR+=$RC
}

testLBs()
{
  LBERR=0
  ERRREASON=""
  echo -n "LBaaS2 "
  if test "$TCP_LB" = "1"; then echo -n "(TCP) "; PROTO=TCP; unset SESSPERS; unset URLPATH
  else echo -n "(HTTP) "; PROTO=HTTP; SESSPERS="--session-persistence type=HTTP_COOKIE"; URLPATH="--url-path /hostname"; fi
  createResources 1 LBSTATS POOL LBAAS NONE "" id $FIPTIMEOUT neutron lbaas-pool-create --name "${RPRE}Pool_0" --protocol $PROTO --lb-algorithm=ROUND_ROBIN $SESSPERS --loadbalancer ${LBAASS[0]} # --wait
  handleLBErr $? "PoolCreate"
  if test $RC != 0; then let LBERRORS+=1; return $RC; fi
  if test -z "$LBWAIT"; then
    waitlistResources LBSTATS POOL NONE NONE "ACTIVE" "NONONO" 4 $NETTIMEOUT neutron lbaas-pool-list
    handleWaitErr "LB pool" LBSTATS $NETTIMEOUT neutron lbaas-pool-show
  fi
  if test "$STATE" != "ACTIVE"; then sleep 1; fi
  # FIXME: Normally, we should create listener -> pool -> hm, members
  # https://docs.openstack.org/octavia/latest/user/guides/basic-cookbook.html
  # For historical (OTC?) reasons, we create the pool b/f the listener
  createResources 1 LBSTATS LISTENER POOL LBAAS "" id $FIPTIMEOUT neutron lbaas-listener-create --name "${RPRE}Listener_0" --default-pool ${POOLS[0]} --protocol $PROTO --protocol-port 80 --loadbalancer ${LBAASS[0]} # --wait
  handleLBErr $? "ListenerCreate"
  if test $RC != 0; then let LBERRORS+=1; return $RC; fi
  if test -z "$LBWAIT"; then
    waitResources LBSTATS LISTENER NONE NONE "ACTIVE" "NONONO" "provisioning_status" $NETTIMEOUT neutron lbaas-listener-show
    handleWaitErr "LB listener" LBSTATS $NETTIMEOUT neutron lbaas-listener-show
  fi
  # FIXME: We still get those occasional LB immutable errors -- how can we avoid this?
  # For now push member creation after FIP allocation
  # Assign a FIP to the LB
  ostackcmd_tm LBSTATS $NETTIMEOUT neutron lbaas-loadbalancer-show ${LBAASS[0]} -f value -c vip_port_id
  handleLBErr $? "ShowLB"
  LBPORT=$OSTACKRESP
  echo -n "Attach FIP to LB port $LBPORT: "
  ostackcmd_tm FIPSTATS $FIPTIMEOUT neutron floatingip-create --port $LBPORT --description ${RPRE}LB $EXTNET
  handleLBErr $? "FIPCreate"
  LBIP=$(echo "$OSTACKRESP" | grep ' floating_ip_address ' | sed 's/^|[^|]*| *\([a-f0-9:\.]*\).*$/\1/')
  LBFIPS=( $(echo "$OSTACKRESP" | grep ' id ' | sed 's/^|[^|]*| *\([a-f0-9\-]*\).*$/\1/') )
  echo "${LBFIPS[0]}"
  if test "$STATE" != "ACTIVE"; then sleep 1; fi
  createResources 1 LBSTATS HEALTHMON POOL NONE "" id $FIPTIMEOUT neutron lbaas-healthmonitor-create --name "${RPRE}HealthMon_0" --delay 3 --timeout 2 --max-retries 1 --max-retries-down 1 --type $PROTO $URLPATH --pool ${POOLS[0]}
  handleLBErr $? "HealthMonCreate"
  #echo "DEBUG: IPS ${IPS[*]} SUBNETS ${SUBNETS[*]}"
  createResources $NOVMS LBSTATS MEMBER IP POOL "" id $FIPTIMEOUT neutron lbaas-member-create --name "${RPRE}Member_\$no" --address \${IPS[\$no]} --subnet-id \${SUBNETS[\$\(\(no%$NONETS\)\)]} --protocol-port 80 ${POOLS[0]}
  #createResources $NOVMS LBSTATS MEMBER IP POOL "" id $FIPTIMEOUT neutron lbaas-member-create --name "${RPRE}Member_\$no" --address \${IPS[\$no]} --protocol-port 80 ${POOLS[0]}
  handleLBErr $? "MemberCreate"
  if test $RC != 0; then let LBERRORS+=1; return $RC; fi
  if test "$STATE" != "ACTIVE"; then sleep 1; fi
  echo -n "Test LB at $LBIP:"
  LBCERR=0
  STTM=$(date +%s.%N)
  # Access LB NOVMS times (RR -> each server gets one request)
  for i in $(seq 0 $NOVMS); do
    ANS=$(curl -m4 http://$LBIP/hostname 2>/dev/null)
    handleLBErr $? "Connect $LBIP"
    echo -n " $ANS"
    if test $RC != 0; then errwait $ERRWAIT; fi
    let LBCERR+=$RC
  done
  ENTM=$(date +%s.%N)
  LBDUR=$(echo "10*($ENTM-$STTM)" | bc -l)
  LBDUR=$(printf %.2f $LBDUR)
  log_grafana LBconn $NOVMS $LBDUR $LBCERR
  ostackcmd_tm LBSTATS $NETTIMEOUT neutron lbaas-pool-show ${POOLS[0]} -f value -c operating_status
  handleLBErr $? "PoolShow"
  echo " $OSTACKRESP"
  test "$OSTACKRESP" != "ONLINE" && handleLBErr 1 "OpStatusNotOnline"
  # Kill some backends
  echo -n "Kill backends: "
  killhttp
  sleep $((1+WAITLB))
  # TODO: Test for degraded status of pool, ERROR for members
  ostackcmd_tm LBSTATS $NETTIMEOUT neutron lbaas-pool-show ${POOLS[0]} -f value -c operating_status
  handleLBErr $? "PoolShow2"
  echo $OSTACKRESP
  test "$OSTACKRESP" != "DEGRADED" && handleLBErr 1 "OpStatusNotDegraded"
  echo -n "Retest LB at $LBIP (after $((1+WAITLB)) s):"
  LBCERR=0
  STTM=$(date +%s.%N)
  # Access LB NOVMS times (RR -> each server gets one request)
  for i in $(seq 0 $NOVMS); do
    ANS=$(curl -m4 http://$LBIP/hostname 2>/dev/null)
    handleLBErr $? "Connect $LBIP"
    echo -n " $ANS"
    if test $RC != 0; then errwait $ERRWAIT; fi
    let LBCERR+=$RC
  done
  ENTM=$(date +%s.%N)
  LBDUR=$(echo "10*($ENTM-$STTM)" | bc -l)
  LBDUR=$(printf %.2f $LBDUR)
  log_grafana LBconn $NOVMS $LBDUR $LBCERR
  echo
  if test $LBERR != 0; then
    sendalarm 2 "Errors connecting to LB $LBIP port 80: $ERRREASON" "$LBERR" 4
    if test -n "$EXITERR"; then exit 3; fi
  fi
  LBERRORS+=$LBERR
  return $LBERR
}

cleanLBs()
{
  if test -z "$LBAASS"; then return; fi
  echo -n "LBaaS2 "
  deleteResources LBSTATS MEMBER "" $FIPTIMEOUT neutron lbaas-member-delete ${POOLS[0]}
  # FIXME: Wait until they're gone
  if test "$STATE" = "PENDING_DELETE"; then sleep 1; fi
  echo -n " "
  deleteResources LBSTATS HEALTHMON "" $FIPTIMEOUT neutron lbaas-healthmonitor-delete
  if test "$STATE" = "PENDING_DELETE"; then sleep 1; fi
  echo -n " "
  deleteResources LBSTATS LISTENER "" $FIPTIMEOUT neutron lbaas-listener-delete
  # Delete FIP first, so no sleep waiting for listener been gone
  echo -n " "
  deleteResources FIPSTATS LBFIP "" $FIPTIMEOUT neutron floatingip-delete
  echo -n " "
  deleteResources LBSTATS POOL "" $FIPTIMEOUT neutron lbaas-pool-delete
  if test -n "$REMLISTENERS"; then
    deleteResources LBSTATS REMLISTENER "" $FIPTIMEOUT neutron lbaas-listener-delete
  fi
}

waitJHVMs()
{
  #waitResources NOVASTATS JHVM VMCSTATS JVMSTIME "ACTIVE" "NA" "status" $NOVATIMEOUT nova show
  waitlistResources NOVASTATS JHVM VMCSTATS JVMSTIME "ACTIVE" "NONONO" 2 $NOVATIMEOUT nova list
  handleWaitErr "JH VMs" NOVASTATS $NOVATIMEOUT nova show
}

deleteJHVMs()
{
  # The platform can take a long long time to delete a VM in build state, so better wait a bit
  # to see whether it becomes active, so deletion has a better chance to suceed in finite time.
  # Note: We wait ~100s (30x4s) and don't disturb VMCSTATS by this, empty CSTATS is handled
  #  as special case in waitlistResources
  # Note: We meanwhile abort for broken JHs, so this is no longer needed.
  #waitlistResources NOVASTATS JHVM "" JVMSTIME "ACTIVE" "ERROR" 2 $NOVATIMEOUT nova list
  JVMSTIME=()
  local ORIGJHVMS=(${JHVMS[*]})
  deleteResources NOVABSTATS JHVM JVMSTIME $NOVATIMEOUT nova delete
  JHVMS=(${ORIGJHVMS[*]})
}

waitdelJHVMs()
{
  #waitdelResources NOVASTATS JHVM VMDSTATS JVMSTIME nova show
  waitlistResources NOVASTATS JHVM VMDSTATS JVMSTIME "XDELX" "$FORCEDEL" 2 $NOVATIMEOUT nova list
}

# Bring VMs in $OSTACKRESP (from nova list/openstack server list) into order
# NET0-1 => 0, NET1-1 => 1, Nn-1 => n, NET0-2 => n+1, ...
orderVMs()
{
  VMS=()
  for netno in $(seq 0 $(($NONETS-1))); do
    declare -i off=$netno
    OLDIFS="$IFS"; IFS="|"
    #nova list | grep " ${RPRE}VM_VM_NET$netno"
    while read sep vmid sep name sep; do
      #echo -n " VM$off=$vmid"
      IFS=" " VMS[$off]=$(echo $vmid)
      IFS=" " VMSTIME[$off]=${STMS[$netno]}
      #echo "DEBUG: VMS[$off]=$name $vmid (net $netno)"
      let off+=$NONETS
    done  < <(echo "$OSTACKRESP" | grep " ${RPRE}VM_VM_NET$netno")
    IFS="$OLDIFS"
    #echo
  done
}

# Create many VMs with one API call (option -D)
createVMsAll()
{
  local netno AZ THISNOVM vmid off STMS
  local ERRS=0
  local UDTMP=$DATADIR/${RPRE}user_data_VM.yaml
  echo -e "#cloud-config\nwrite_files:\n - content: |\n      # TEST FILE CONTENTS\n      api_monitor.sh.${RPRE}ALL\n   path: /tmp/testfile\n   permissions: '0644'" > $UDTMP
  if test -n "$LOADBALANCER"; then
    #echo -e "packages:\n  - thttpd\nruncmd:\n  - hostname > /srv/www/htdocs/hostname\n  - systemctl start thttpd\n  - sed -i 's/FW_SERVICES_EXT_TCP=""/FW_SERVICES_EXT_TCP="http"/' /etc/sysconfig/SuSEfirewall2\n  - systemctl restart SuSEfirewall2" >> $UDTMP
    # This only requires python3
    echo -e "packages:\n  - python3\n  - $IPERF3\nruncmd:\n  - mkdir -p /var/run/www/htdocs\n  - hostname > /var/run/www/htdocs/hostname\n  - cd /var/run/www/htdocs && python3 -m http.server 80 &" >> $UDTMP
    if [[ "$IMG" = "openSUSE"* ]]; then
      echo -e "  - sed -i 's/FW_SERVICES_EXT_TCP=\"\"/FW_SERVICES_EXT_TCP=\"http targus-getdata1\"/' /etc/sysconfig/SuSEfirewall2\n  - \"systemctl status SuSEfirewall2 && systemctl restart SuSEfirewall2\"" >> $UDTMP
    fi
    if test -n "$IPERF"; then
      echo -e "  - iperf3 -Ds" >> $UDTMP
    fi
  elif test -n "$IPERF"; then
    echo -e "packages:\n  - $IPERF3\nruncmd:\n  - iperf3 -Ds" >> $UDTMP
    if [[ "$IMG" = "openSUSE"* ]]; then
      echo -e "  - sed -i 's/FW_SERVICES_EXT_TCP=\"\"/FW_SERVICES_EXT_TCP=\"targus-getdata1\"/' /etc/sysconfig/SuSEfirewall2\n  - \"systemctl status SuSEfirewall2 && systemctl restart SuSEfirewall2\"" >> $UDTMP
    fi
  fi
  declare -a STMS
  if test -n "$VMVOLSIZE"; then
    IMAGE="--block-device id=$IMGID,source=image,dest=volume,size=$VMVOLSIZE,shutdown=remove,bootindex=0"
  else
    IMAGE="--image $IMGID"
  fi
  echo -n "Create VMs in batches: "
  # Can not pass port IDs during boot in batch creation
  if test -n "$SECONDNET" -a -z "$DELAYEDATTACH"; then DELAYEDATTACH=1; fi 
  for netno in $(seq 0 $(($NONETS-1))); do
    AZ=${AZS[$(($netno%$NOAZS))]}
    THISNOVM=$((($NOVMS+$NONETS-$netno-1)/$NONETS))
    STMS[$netno]=$(date +%s)
    ostackcmd_tm NOVABSTATS $(($NOVABOOTTIMEOUT+$THISNOVM*$DEFTIMEOUT/2)) nova boot --flavor $FLAVOR $IMAGE --key-name ${KEYPAIRS[1]} --availability-zone $AZ --security-groups ${SGROUPS[1]} --nic net-id=${NETS[$netno]} --user-data $UDTMP ${RPRE}VM_VM_NET$netno --min-count=$THISNOVM --max-count=$THISNOVM
    let ERRS+=$?
    # TODO: More error handling here?
  done
  sleep 1
  # Collect VMIDs
  ostackcmd_tm NOVASTATS $NOVATIMEOUT nova list --sort display_name:asc
  orderVMs
  echo "${VMS[*]}"
  #collectPorts
  return $ERRS
}

# Classic creation of all VMs, one by one
createVMs()
{
  if test -n "$BOOTALLATONCE"; then createVMsAll; return; fi
  local UDTMP=$DATADIR/${RPRE}user_data_VM.yaml
  for no in $(seq 0 $NOVMS); do
    echo -e "#cloud-config\nwrite_files:\n - content: |\n      # TEST FILE CONTENTS\n      api_monitor.sh.${RPRE}$no\n   path: /tmp/testfile\n   permissions: '0644'" > $UDTMP.$no
  done
  if test -n "$BOOTFROMIMAGE"; then
    if test -n "$VMVOLSIZE"; then
      IMAGE="--block-device id=$IMGID,source=image,dest=volume,size=$VMVOLSIZE,shutdown=remove,bootindex=0"
    else
      IMAGE="--image $IMGID"
    fi
    if test -n "$MANUALPORTSETUP"; then
      createResources $NOVMS NOVABSTATS VM PORT VOLUME VMSTIME id $NOVABOOTTIMEOUT nova boot --flavor $FLAVOR $IMAGE --key-name ${KEYPAIRS[1]} --availability-zone \${AZS[\$AZN]} --nic port-id=\$VAL --user-data $UDTMP.\$no ${RPRE}VM_VM\$no
    else
      # SAVE: createResources $NOVMS NETSTATS PORT NONE NONE "" id neutron port-create --name "${RPRE}Port_VM\${no}" --security-group ${SGROUPS[1]} "\${NETS[\$((\$no%$NONETS))]}"
      createResources $NOVMS NOVABSTATS VM NET VOLUME VMSTIME id $NOVABOOTTIMEOUT nova boot --flavor $FLAVOR $IMAGE --key-name ${KEYPAIRS[1]} --availability-zone \${AZS[\$AZN]} --security-groups ${SGROUPS[1]} --nic "net-id=\${NETS[\$((\$no%$NONETS))]}" --user-data $UDTMP.\$no ${RPRE}VM_VM\$no
    fi
  else
    if test -n "$MANUALPORTSETUP"; then
      createResources $NOVMS NOVABSTATS VM PORT VOLUME VMSTIME id $NOVABOOTTIMEOUT nova boot --flavor $FLAVOR --boot-volume \$MVAL --key-name ${KEYPAIRS[1]} --availability-zone \${AZS[\$AZN]} --nic port-id=\$VAL --user-data $UDTMP.\$no ${RPRE}VM_VM\$no
    else
      # SAVE: createResources $NOVMS NETSTATS PORT NONE NONE "" id neutron port-create --name "${RPRE}Port_VM\${no}" --security-group ${SGROUPS[1]} "\${NETS[\$((\$no%$NONETS))]}"
      createResources $NOVMS NOVABSTATS VM NET VOLUME VMSTIME id $NOVABOOTTIMEOUT nova boot --flavor $FLAVOR --boot-volume \$MVAL --key-name ${KEYPAIRS[1]} --availability-zone \${AZS[\$AZN]} --security-groups ${SGROUPS[1]} --nic "net-id=\${NETS[\$((\$no%$NONETS))]}" --user-data $UDTMP.\$no ${RPRE}VM_VM\$no
    fi
  fi
  local RC=$?
  rm $UDTMP.*
  return $RC
}

# Wait for VMs to get into active state
waitVMs()
{
  #waitResources NOVASTATS VM VMCSTATS VMSTIME "ACTIVE" "NA" "status" $NOVATIMEOUT nova show
  waitlistResources NOVASTATS VM VMCSTATS VMSTIME "ACTIVE" "NONONO" 2 $NOVATIMEOUT nova list
  handleWaitErr "VMs" NOVASTATS $NOVATIMEOUT nova show
}

# Remove VMs (one by one or by batch if we created in batches)
deleteVMs()
{
  VMSTIME=()
  if test -z "${VMS[*]}"; then return; fi
  if test -n "$BOOTALLATONCE"; then
    local DT vm
    echo "Del VM in batch: ${VMS[*]}"
    DT=$(date +%s)
    ostackcmd_tm NOVABSTATS $(($NOVMS*$DEFTIMEOUT/2+$NOVABOOTTIMEOUT)) nova delete ${VMS[*]}
    if test $? != 0; then
      echo -e "${YELLOW}ERROR: VM delete call returned error. Retrying ...$NORM" 1>&2
      sleep 2
      ostackcmd_tm NOVABSTATS $(($NOVMS*$DEFTIMEOUT/2+$NOVABOOTTIMEOUT)) nova delete ${VMS[*]}
    fi
    for vm in $(seq 0 $((${#VMS[*]}-1))); do VMSTIME[$vm]=$DT; done
  else
    local ORIGVMS=(${VMS[*]})
    deleteResources NOVABSTATS VM VMSTIME $NOVABOOTTIMEOUT nova delete
    VMS=(${ORIGVMS[*]})
  fi
}

# Wait for VMs to disappear
waitdelVMs()
{
  #waitdelResources NOVASTATS VM VMDSTATS VMSTIME nova show
  waitlistResources NOVASTATS VM VMDSTATS VMSTIME XDELX $FORCEDEL 2 $NOVATIMEOUT nova list
}

# Meta data setting for test purposes
setmetaVMs()
{
  if test -n "$BOOTALLATONCE"; then CFTEST=cfbatch; else CFTEST=cftest; fi
  echo -n "Set VM Metadata: "
  for no in `seq 0 $(($NOVMS-1))`; do
    echo -n "${VMS[$no]} "
    ostackcmd_tm NOVASTATS $NOVATIMEOUT nova meta ${VMS[$no]} set deployment=$CFTEST server=$no || return 1
  done
  echo
}

# Attach (if needed) and configure 2ndary NICs
config2ndNIC()
{
  if test -z "$SECONDNET"; then return 0; fi
  # Attach
  echo -n "Attaching 2ndary Ports to VMs ... "
  for no in `seq 0 $(($NOVMS-1))`; do
    ostackcmd_tm NOVASTATS $NOVATIMEOUT nova interface-attach --port-id ${SECONDPORTS[$no]} ${VMS[$no]}
    echo -n "."
  done
  # Configure VMs
  for JHNO in $(seq 0 $(($NOAZS-1))); do
    #echo -n "${FLOATS[$JHNO]} "
    st=$JHNO
    for red in ${REDIRS[$JHNO]}; do
      pno=${red#*tcp,}
      pno=${pno%%,*}
      #echo -n " $pno "
      ostackcmd_tm NETSTATS $NETTIMEOUT neutron port-show ${SECONDPORTS[$st]}
      if test -n "$OPENSTACKCLIENT"; then
        IP=$(echo "$OSTACKRESP" | grep 'fixed_ips' | sed "s@^.*ip_address=$SQ\([^$SQ]*\)$SQ.*\$@\1@")
      else
        IP=$(echo "$OSTACKRESP" | grep 'fixed_ips' | sed 's@^.*"ip_address": "\([^"]*\)".*$@\1@')
      fi
      # Using rttbl2 (cloud-multiroute), calculating GW here is unneeded. We assume eth1 is the second vNIC here
      GW=${IP%.*}; LAST=${GW##*.}; GW=${GW%.*}.$((LAST-LAST%4)).1
      # There probably is an easier way to handle a secondary interface that needs a gateway ...
      echo "ssh -o \"PasswordAuthentication=no\" -o \"ConnectTimeout=6\" -o \"StrictHostKeyChecking=no\" -o \"UserKnownHostsFile=~/.ssh/known_hosts.$RPRE\" -p $pno -i $DATADIR/${KEYPAIRS[1]}.pem $DEFLTUSER@${FLOATS[$JHNO]} \"ADR=\$(ip addr show eth1 | grep ' inet ' | grep -v \$IP/22 | sed 's@^.* inet \([0-9\./]*\).*$@\1@'); test -n \"\$ADR\" && sudo ip addr del $ADR dev eth1; sudo ip addr add $IP/22 dev eth1 2>/dev/null; sudo ip rule del pref 32674 2>/dev/null; sudo ip rule del pref 32765 2>/dev/null; sudo ip route flush table eth1tbl 2>/dev/null; sudo /usr/sbin/rttbl2.sh -g >/dev/null" >> $LOGFILE
      ssh -o "PasswordAuthentication=no" -o "ConnectTimeout=6" -o "StrictHostKeyChecking=no" -o "UserKnownHostsFile=~/.ssh/known_hosts.$RPRE" -p $pno -i $DATADIR/${KEYPAIRS[1]}.pem $DEFLTUSER@${FLOATS[$JHNO]} "ADR=$(ip addr show eth1 2>/dev/null | grep ' inet ' | grep -v $IP\/22 | sed 's@^.* inet \([0-9\./]*\).*$@\1@'); test -n \"$ADR\" && sudo ip addr del $ADR dev eth1; sudo ip addr add $IP/22 dev eth1 2>/dev/null; sudo ip rule del pref 32674 2>/dev/null; sudo ip rule del pref 32765 2>/dev/null; sudo ip route flush table eth1tbl 2>/dev/null; sudo /usr/sbin/rttbl2.sh -g >/dev/null"
      # ip route add default via $GW"
      RC=$?
      echo -n "+"
      let st+=$NOAZS
    done
  done
  echo " done"
}


# Reorder 2nd ports, detach and reattach in new order
reShuffle()
{
  # Attach
  echo -n "Detaching 2ndary ports ... "
  for no in `seq 0 $(($NOVMS-1))`; do
    ostackcmd_tm NOVASTATS $NOVATIMEOUT nova interface-detach ${VMS[$no]} ${SECONDPORTS[$no]}
    echo -n "."
  done
  echo " done. Now reshuffle ..."
  if test -n "$SECONDRECREATE"; then
    IGNORE_ERRORS=1
    delete2ndPorts
    unset IGNORE_ERRORS
    create2ndPorts
  fi
  declare -i i=0
  NEWORDER=$(for p in ${SECONDPORTS[@]}; do echo $p; done | shuf)
  while read p; do
    SECONDPORTS[$i]=$p
    let i+=1
  done < <(echo "$NEWORDER")
  echo "VM Ports2: ${SECONDPORTS[@]}"
  config2ndNIC
}

# Wait for VMs being accessible behind fwdmasq (ports 222+)
wait222()
{
  local NCPROXY pno ctr JHNO waiterr perr red ST TIM
  declare -i waiterr=0
  ST=$(date +%s)
  #if test -n "$http_proxy"; then NCPROXY="-X connect -x $http_proxy"; fi
  MAXWAIT=90
  for JHNO in $(seq 0 $(($NOAZS-1))); do
    echo -n "${FLOATS[$JHNO]} "
    echo -n "ping "
    declare -i ctr=0
    perr=0
    # First test JH
    if test -n "$LOGFILE"; then echo "ping -c1 -w2 ${FLOATS[$JHNO]}" >> $LOGFILE; fi
    while test $ctr -le $MAXWAIT; do
      ping -c1 -w2 ${FLOATS[$JHNO]} >/dev/null 2>&1 && break
      sleep 2
      echo -n "."
      let ctr+=1
    done
    if test $ctr -ge $MAXWAIT; then echo -e "${RED}JumpHost$JHNO (${FLOATS[$JHNO]}) not pingable${NORM}"; let waiterr+=1; perr=1; fi
    # Now ssh
    echo -n " ssh "
    declare -i ctr=0
    if test -n "$LOGFILE"; then echo "nc $NCPROXY -w 2 ${FLOATS[$JHNO]} 22" >> $LOGFILE; fi
    while [ $ctr -le $MAXWAIT ]; do
      echo "quit" | nc $NCPROXY -w 2 ${FLOATS[$JHNO]} 22 >/dev/null 2>&1 && break
      echo -n "."
      sleep 2
      let ctr+=1
    done
    if [ $ctr -ge $MAXWAIT ]; then
      echo -ne " $RED timeout $NORM"
      let waiterr+=1
      let perr+=1
    fi
    TIM=$(($(date +%s)-$ST))
    log_grafana "ssh" "JHVM$JHNO" "$TIM" "$perr"
    if [ $ctr -ge $MAXWAIT ]; then
      # It does not make sense to wait for machines behind JH if JH is not reachable
      local skip=$(echo ${REDIRS[$JHNO]} | wc -w)
      sleep $skip
      let waiterr+=$skip
      continue
    fi
    declare -i vmno=0
    # Now test VMs behind JH
    for red in ${REDIRS[$JHNO]}; do
      local verr=0
      pno=${red#*tcp,}
      pno=${pno%%,*}
      declare -i ctr=0
      echo -n " $pno "
      if test -n "$LOGFILE"; then echo "nc $NCPROXY -w 2 ${FLOATS[$JHNO]} $pno" >> $LOGFILE; fi
      if test -n "$LOGFILE"; then
        vno=$((vmno*NOAZS+JHNO))
        ostackcmd_tm NOVASTATS $NOVATIMEOUT nova show ${VMS[$vno]}
      fi
      while [ $ctr -le $MAXWAIT ]; do
        echo "quit" | nc $NCPROXY -w 2 ${FLOATS[$JHNO]} $pno >/dev/null 2>&1 && break
        echo -n "."
        sleep 2
        let ctr+=1
      done
      if [ $ctr -ge $MAXWAIT ]; then
        echo -ne " $RED timeout $NORM"
        let waiterr+=1; verr=1;
        # Calc no
        vno=$((vmno*NOAZS+JHNO))
        ostackcmd_tm NOVASTATS $NOVATIMEOUT nova show ${VMS[$vno]}
        STATUS=$(echo "$OSTACKRESP" | grep "^| *status *|" | sed -e "s/^| *status *| *\([^|]*\).*\$/\1/" -e 's/ *$//')
        if test -z "$STATUS"; then STATUS=$(echo "$OSTACKRESP" | grep "^| *provisioning_status *|" | sed -e "s/^| *provisioning_status *| *\([^|]*\).*\$/\1/" -e 's/ *$//'); fi
        echo -n "$STATUS "
        if test "$STATUS" != "ACTIVE"; then
          sendalarm 2 "VM $vno ${VMS[$vno]} in wrong state $STATUS" "openstack server show ${VMS[$vno]}
$OSTACKRESP" 0
          if test -n "$LOGFILE"; then echo "VM $vno ${VMS[$vno]} in wrong state $STATUS" >> $LOGFILE; fi
        fi
      fi
      MAXWAIT=42
      TIM=$(($(date +%s)-$ST))
      log_grafana "ssh" "VM$JHNO:$pno" "$TIM" "$verr"
      let vmno+=1
    done
    MAXWAIT=60
  done
  if test $waiterr == 0; then echo "OK ($(($(date +%s)-$ST))s)"; else echo "RET $waiterr ($(($(date +%s)-$ST))s)"; fi
  return $waiterr
}

BENCH=""
# Test ssh and test for user_data (or just plain ls) and internet ping (via SNAT instance)
# $1 => Keypair
# $2 => IP
# $3 => Port
# $4 => NUMBER
# RC: 2 => ls or user_data injection failed
#     1 => ping failed
testlsandping()
{
  unset SSH_AUTH_SOCK
  # Jumphost
  if test -z "$3" -o "$3" = "22"; then
    MAXWAIT=36
    unset pport
    ssh-keygen -R $2 -f ~/.ssh/known_hosts.$RPRE >/dev/null 2>&1
    USER="$JHDEFLTUSER"
  # VM
  else
    MAXWAIT=26
    pport="-p $3"
    ssh-keygen -R [$2]:$3 -f ~/.ssh/known_hosts.$RPRE >/dev/null 2>&1
    USER="$DEFLTUSER"
  fi
  if test -z "$pport"; then
    if test -n "$LOGFILE"; then
      echo "ssh -i $DATADIR/$1.pem $pport -o \"PasswordAuthentication=no\" -o \"StrictHostKeyChecking=no\" -o \"ConnectTimeout=10\" -o \"UserKnownHostsFile=~/.ssh/known_hosts.$RPRE\" ${USER}@$2 ls" >> $LOGFILE
    fi
    # no user_data on JumpHosts
    ssh -i $DATADIR/$1.pem $pport -o "PasswordAuthentication=no" -o "StrictHostKeyChecking=no" -o "ConnectTimeout=8" -o "UserKnownHostsFile=~/.ssh/known_hosts.$RPRE" ${USER}@$2 ls >/dev/null 2>&1 || { echo -n ".."; sleep 8;
    ssh -i $DATADIR/$1.pem $pport -o "PasswordAuthentication=no" -o "StrictHostKeyChecking=no" -o "ConnectTimeout=16" -o "UserKnownHostsFile=~/.ssh/known_hosts.$RPRE" ${USER}@$2 ls >/dev/null 2>&1 || { echo -n "........"; sleep 16;
    ssh -i $DATADIR/$1.pem $pport -o "PasswordAuthentication=no" -o "StrictHostKeyChecking=no" -o "ConnectTimeout=20" -o "UserKnownHostsFile=~/.ssh/known_hosts.$RPRE" ${USER}@$2 ls >/dev/null 2>&1; }; } || {
	if test -n "$LOGFILE"; then echo "ERROR ssh ls on $2" >> $LOGFILE; fi
	return 2; }
  else
    if test -n "$LOGFILE"; then
      echo "ssh -i $DATADIR/$1.pem $pport -o \"PasswordAuthentication=no\" -o \"StrictHostKeyChecking=no\" -o \"ConnectTimeout=8\" -o "UserKnownHostsFile=~/.ssh/known_hosts.$RPRE" ${USER}@$2 grep api_monitor.sh.${RPRE}[$4]" >> $LOGFILE
    fi
    # Test whether user_data file injection worked
    if test -n "$BOOTALLATONCE"; then
      # no indiv user data per VM when mass booting ...
      ssh -i $DATADIR/$1.pem $pport -o "PasswordAuthentication=no" -o "StrictHostKeyChecking=no" -o "ConnectTimeout=8"  -o "UserKnownHostsFile=~/.ssh/known_hosts.$RPRE" ${USER}@$2 grep api_monitor.sh.${RPRE} /tmp/testfile >/dev/null 2>&1 || { echo -n "o"; sleep 4;
      ssh -i $DATADIR/$1.pem $pport -o "PasswordAuthentication=no" -o "StrictHostKeyChecking=no" -o "ConnectTimeout=16" -o "UserKnownHostsFile=~/.ssh/known_hosts.$RPRE" ${USER}@$2 grep api_monitor.sh.${RPRE} /tmp/testfile >/dev/null 2>&1; } || {
	if test -n "$LOGFILE"; then echo "ERROR ssh grep on $2:$3" >> $LOGFILE; fi
	return 2; }
    else
      ssh -i $DATADIR/$1.pem $pport -o "PasswordAuthentication=no" -o "StrictHostKeyChecking=no" -o "ConnectTimeout=8"  -o "UserKnownHostsFile=~/.ssh/known_hosts.$RPRE" ${USER}@$2 grep api_monitor.sh.${RPRE}$4 /tmp/testfile >/dev/null 2>&1 || { echo -n "O"; sleep 4;
      ssh -i $DATADIR/$1.pem $pport -o "PasswordAuthentication=no" -o "StrictHostKeyChecking=no" -o "ConnectTimeout=16" -o "UserKnownHostsFile=~/.ssh/known_hosts.$RPRE" ${USER}@$2 grep api_monitor.sh.${RPRE}$4 /tmp/testfile >/dev/null 2>&1; } || {
	if test -n "$LOGFILE"; then echo "ERROR ssh grep on $2:$3" >> $LOGFILE; fi
	return 2; }
    fi
  fi
  # PING
  if test -n "$LOGFILE"; then
    echo "timeout 24 ssh -i $DATADIR/$1.pem $pport -o \"PasswordAuthentication=no\" -o \"ConnectTimeout=8\" -o \"UserKnownHostsFile=~/.ssh/known_hosts.$RPRE\" ${USER}@$2 ping -c1 $PINGTARGET" >> $LOGFILE
  fi
  #nslookup $PINGTARGET >/dev/null 2>&1
  PING=$(timeout 24 ssh -i $DATADIR/$1.pem $pport -o "PasswordAuthentication=no" -o "ConnectTimeout=8" -o "UserKnownHostsFile=~/.ssh/known_hosts.$RPRE" ${USER}@$2 ping -c1 $PINGTARGET 2>/dev/null | tail -n2; exit ${PIPESTATUS[0]})
  RC=$?
  if test $RC = 0; then echo $PING; return 0; fi
  #nslookup $PINGTARGET2 >/dev/null 2>&1
  echo -n "x"
  if test -n "$LOGFILE"; then echo "ERROR ssh ping on $pport $2: $RC" >> $LOGFILE; fi
  sleep 2
  PING=$(timeout 24 ssh -i $DATADIR/$1.pem $pport -o "PasswordAuthentication=no" -o "ConnectTimeout=8" -o "UserKnownHostsFile=~/.ssh/known_hosts.$RPRE" ${USER}@$2 ping -c1 $PINGTARGET2 2>&1 | tail -n2; exit ${PIPESTATUS[0]})
  RC=$?
  if test $RC == 0; then return 0; fi
  echo -n "x "
  echo "$PING"
  ERR=$PING
  if test -n "$LOGFILE"; then echo "ERROR ssh ping on $pport $2: $RC" >> $LOGFILE; fi
  #sleep 1
  #PING=$(ssh -i $DATADIR/$1.pem $pport -o "PasswordAuthentication=no" -o "ConnectTimeout=8" -o "UserKnownHostsFile=~/.ssh/known_hosts.$RPRE" ${USER}@$2 ping -c1 9.9.9.9 >/dev/null 2>&1 | tail -n2; exit ${PIPESTATUS[0]})
  if test $RC != 0; then return 1; else return 0; fi
}

# Test internet access of JumpHosts (via ssh)
testjhinet()
{
  local RC R JHNO ST TIM
  unset SSH_AUTH_SOCK
  ERR=""
  #echo "Test JH access and outgoing inet ... "
  ST=$(date +%s)
  declare -i RC=0
  for JHNO in $(seq 0 $(($NOAZS-1))); do
    echo -n "Access JH$JHNO (${FLOATS[$JHNO]}): "
    if test -n "$LOGFILE"; then
      # Create info for the logfile
      ostackcmd_tm NOVASTATS $NOVATIMEOUT nova show ${JHVMS[$JHNO]}
    fi
    # Do wait up to 60s for ping
    declare -i ctr=0
    while test $ctr -lt 15; do
      ping -c1 -w2 ${FLOATS[$JHNO]} >/dev/null 2>&1 && break
      sleep 2
      echo -n "."
      let ctr+=1
    done
    if test $ctr -ge 15; then echo -n "(ping timeout)"; ERR="${ERR}ping ${FLOATS[$JHNO]}; "; fi
    # Wait up to 36s for ssh
    testlsandping ${KEYPAIRS[0]} ${FLOATS[$JHNO]}
    R=$?
    if test $R == 2; then
      RC=2; ERR="${ERR}ssh JH$JHNO ls; "
    elif test $R == 1; then
      let CUMPINGERRORS+=1; ERR="${ERR}ssh JH$JHNO ping $PINGTARGET || ping $PINGTARGET2; "
    fi
    if test $R != 0; then
      ostackcmd_tm NOVASTATS $NOVATIMEOUT nova show ${JHVMS[$JHNO]}
      ERR="${ERR}openstack server show ${JHVMS[$JHNO]}
$OSTACKRESP
"
    fi
# We skip wait222 now for failed JHs, so we need to record this here in case of failure
# Don't generate entry for success here, we'll test this again in wait222, which records the success/time
    TIM=$(($(date +%s)-$ST))
    log_grafana "ssh" "JHVM$JHNO" "$TIM" "$R"
  done
  if test $RC = 0; then
    echo -e "$GREEN SUCCESS $NORM ($(($(date +%s)-$ST))s)"
    if test -n "$ERR"; then echo -e "RC=0 but $RED $ERR $NORM"; fi
  else
     echo -e "$RED FAIL $ERR $NORM ($(($(date +%s)-$ST))s)"
  fi
  if test -n "$BCBENCH"; then
    cat >${RPRE}wait <<EOT
#!/bin/bash
let MAXW=100
if test ! -f /var/lib/cloud/instance/boot-finished; then sleep 5; sync; fi
while test \$MAXW -ge 1; do
  if type -p "\$1">/dev/null; then exit 0; fi
  let MAXW-=1
  sleep 1
  if test ! -f /var/lib/cloud/instance/boot-finished; then sleep 1; fi
done
exit 1
EOT
    chmod +x ${RPRE}wait
    echo -n "Benchmark (4k digits pi):"
    if test -n "$LOGFILE"; then echo -n "Benchmark (4k digits pi):" >> $LOGFILE; fi
    for JHNO in $(seq 0 $(($NOAZS-1))); do
      scp -o "UserKnownHostsFile=~/.ssh/known_hosts.$RPRE" -o "StrictHostKeyChecking=no" -o "PasswordAuthentication=no" -i $DATADIR/${KEYPAIRS[0]}.pem -p ${RPRE}wait ${USER}@${FLOATS[$JHNO]}: >/dev/null
      if test -n "$LOGFILE"; then echo "ssh -i $DATADIR/${KEYPAIRS[0]}.pem -o \"PasswordAuthentication=no\" -o \"StrictHostKeyChecking=no\" -o \"ConnectTimeout=8\" -o \"UserKnownHostsFile=~/.ssh/known_hosts.$RPRE\" ${USER}@${FLOATS[$JHNO]} time echo 'scale=4000; 4*a(1)'" >> $LOGFILE; fi
      BENCH=$(ssh -i $DATADIR/${KEYPAIRS[0]}.pem -o "PasswordAuthentication=no" -o "StrictHostKeyChecking=no" -o "ConnectTimeout=8" -o "UserKnownHostsFile=~/.ssh/known_hosts.$RPRE" ${USER}@${FLOATS[$JHNO]} "./${RPRE}wait bc; sync; { TIMEFORMAT=%2U; time echo 'scale=4000; 4*a(1)' | bc -l; } 2>&1 >/dev/null")
      # Handle GNU time output format
      if echo "$BENCH" | grep user >/dev/null 2>&1; then
        BENCH=$(echo "$BENCH" | grep user)
        BENCH=$(echo "$BENCH" | sed 's/^.* \([0-9:\.]*\)user.*$/\1/')
        MIN=${BENCH%:*}
        BENCH=${BENCH##*:}
        BENCH=$((MIN*60+${BENCH%.*})).${BENCH##*.}
        BENCH=$(printf "%.2f\n" $BENCH)
      fi
      echo -en "${BOLD} $BENCH s${NORM}"
      if test -n "$LOGFILE"; then echo -n " $BENCH s" >> $LOGFILE; fi
      log_grafana "4000pi" "JHVM$JHNO" "$BENCH" 0
      PITIME+=($BENCH)
    done
    echo; if test -n "$LOGFILE"; then echo >> $LOGFILE; fi
    rm ${RPRE}wait
  fi
  return $RC
}

# Test VM access (fwdmasq) and outgoing SNAT inet on all VMs
testsnat()
{
  local FAIL ERRJH pno RC JHNO
  unset SSH_AUTH_SOCK
  ERR=""
  ERRJH=()
  declare -i FAIL=0
  for JHNO in $(seq 0 $(($NOAZS-1))); do
    declare -i no=$JHNO
    declare -i jno=0
    for red in ${REDIRS[$JHNO]}; do
      pno=${red#*tcp,}
      pno=${pno%%,*}
      testlsandping ${KEYPAIRS[1]} ${FLOATS[$JHNO]} $pno $no
      RC=$?
      if test $RC != 0; then
        ostackcmd_tm NOVASTATS $NOVATIMEOUT nova show ${VMS[$no]}
      fi
      if test $RC == 2; then
        ERRJH[$JHNO]="${ERRJH[$JHNO]}$red "
	ERR="${ERR}ssh VM_${JHNO}_${jno} $red ($no) ping $PINGTARGET || ping $PINGTARGET2; "
	ERR="${ERR}openstack server show ${VMS[$no]}
$OSTACKRESP
"
      elif test $RC == 1; then
        let PINGERRORS+=1
	ERR="${ERR}ssh VM_${JHNO}_${jno} $red ($no) ping $PINGTARGET || ping $PINGTARGET2; "
	ERR="${ERR}openstack server show ${VMS[$no]}
$OSTACKRESP
"
      fi
      let no+=$NOAZS
      let jno+=1
    done
  done
  if test ${#ERRJH[*]} != 0; then
    echo -e "$RED $ERR $NORM"
    #ERR=""
    sleep 12
  fi
  # Process errors: Retry
  # FIXME: Is it actually worth retrying? Does it really improve the results?
  for JHNO in $(seq 0 $(($NOAZS-1))); do
    no=$JHNO
    for red in ${ERRJH[$JHNO]}; do
      pno=${red#*tcp,}
      pno=${pno%%,*}
      testlsandping ${KEYPAIRS[1]} ${FLOATS[$JHNO]} $pno $no
      RC=$?
      if test $RC == 2; then
        let FAIL+=2
	ERR="${ERR}(2)ssh VM_${JHNO} $red ls; "
      elif test $RC == 1; then
        let PINGERRORS+=1
	ERR="${ERR}(2)ssh VM_${JHNO} $red ping $PINGTARGET || ping $PINGTARGET2; "
      fi
      let no+=$NOAZS
    done
  done
  if test -n "$ERR"; then echo -e "$RED $ERR ($FAIL) $NORM"; fi
  if test ${#ERRJH[*]} != 0; then
    echo -en "$BOLD RETRIED: "
    for JHNO in $(seq 0 $(($NOAZS-1))); do
      test -n "${ERRJH[$JHNO]}" && echo -n "$JHNO: ${ERRJH[$JHNO]} "
    done
    echo -e "$NORM"
  fi
  return $FAIL
}

declare -i FPRETRY=0
declare -i FPERR=0
# Have each VM ping all VMs
# OUTPUT:
# FPRETRY: Number of retried pings
# FPERR: Number of failed pings (=> $RC)
fullconntest()
{
  cat > ${RPRE}ping << EOT
#!/bin/bash
myping()
{
  if ping -c1 -w1 \$1 >/dev/null 2>&1; then echo -n "."; return 0; fi
  sleep 1
  if ping -c1 -w3 \$1 >/dev/null 2>&1; then echo -n "o"; return 1; fi
  echo -n "X"; return 2
}
declare -i RETRIES=0
declare -i FAILS=0
for adr in "\$@"; do
  myping \$adr
  RC=\$?
  if test \$RC == 1; then let RETRIES+=1; fi
  if test \$RC == 2; then let FAILS+=1; fi
done
echo " \$RETRIES \$FAILS"
exit \$((RETRIES+FAILS))
EOT
  chmod +x ${RPRE}ping
  # collect all IPs
  ostackcmd_tm NETSTATS $NETTIMEOUT neutron port-list -c id -c device_id -c fixed_ips -f json
  IPS=()
  NP=${#PORTS[*]}
  for pno in $(seq 0 $(($NP-1))); do
    port=${PORTS[$pno]}
    if test -z "$OPENSTACKCLIENT"; then
      IPS[$pno]=$(echo "$OSTACKRESP" | jq ".[] | select(.id == \"$port\") | .fixed_ips[] | .ip_address" | tr -d '"')
    else
      IPS[$pno]=$(echo "$OSTACKRESP" | jq ".[] | select(.ID == \"$port\") | .[\"Fixed IP Addresses\"]")
      if echo "${IPS[$pno]}" | grep ip_address >/dev/null 2>&1; then IPS[$pno]=$(echo "${IPS[$pno]}" | jq '.[].ip_address'); fi
      IPS[$pno]=$(echo "${IPS[$pno]}" | tr -d '"' | sed "$PORTFIXED")
    fi
  done
  if test -n "$SECONDNET"; then
    for pno in $(seq 0 $((${#SECONDPORTS[*]}-1))); do
      port=${SECONDPORTS[$pno]}
      if test -z "$OPENSTACKCLIENT"; then
        IPS[$((pno+NP))]=$(echo "$OSTACKRESP" | jq ".[] | select(.id == \"$port\") | .fixed_ips[] | .ip_address" | tr -d '"')
      else
        IPS[$((pno+NP))]=$(echo "$OSTACKRESP" | jq ".[] | select(.ID == \"$port\") | .[\"Fixed IP Addresses\"]")
        if echo "${IPS[$((pno+NP))]}" | grep ip_address >/dev/null 2>&1; then IPS[$((pno+NP))]=$(echo "${IPS[$((pno+NP))]}" | jq '.[].ip_address'); fi
        IPS[$((pno+NP))]=$(echo "${IPS[$((pno+NP))]}" | tr -d '"' | sed "$PORTFIXED")
      fi
    done
  fi
  ERR=""
  FPRETRY=0
  FPERR=0
  echo "VM2VM Connectivity Check ... (${IPS[*]})"
  RC=0
  for JHNO in $(seq 0 $(($NOAZS-1))); do
    no=$JHNO
    for red in ${REDIRS[$JHNO]}; do
      pno=${red#*tcp,}
      pno=${pno%%,*}
      scp -o "UserKnownHostsFile=~/.ssh/known_hosts.$RPRE" -o "PasswordAuthentication=no" -o "StrictHostKeyChecking=no" -i $DATADIR/${KEYPAIRS[1]}.pem -P $pno -p ${RPRE}ping ${DEFLTUSER}@${FLOATS[$JHNO]}: >/dev/null
      #echo "ssh -o \"UserKnownHostsFile=~/.ssh/known_hosts.$RPRE\" -o \"PasswordAuthentication=no\" -i $DATADIR/${KEYPAIRS[1]}.pem -p $pno ${DEFLTUSER}@${FLOATS[$JHNO]} ./${RPRE}ping ${IPS[*]}"
      if test -n "$LOGFILE"; then echo "ssh -o \"UserKnownHostsFile=~/.ssh/known_hosts.$RPRE\" -o \"PasswordAuthentication=no\" -o \"StrictHostKeyChecking=no\" -i $DATADIR/${KEYPAIRS[1]}.pem -p $pno ${DEFLTUSER}@${FLOATS[$JHNO]} ./${RPRE}ping ${IPS[*]}" >> $LOGFILE; fi
      PINGRES="$(ssh -o "UserKnownHostsFile=~/.ssh/known_hosts.$RPRE" -o "PasswordAuthentication=no" -o "StrictHostKeyChecking=no" -i $DATADIR/${KEYPAIRS[1]}.pem -p $pno ${DEFLTUSER}@${FLOATS[$JHNO]} ./${RPRE}ping ${IPS[*]})"
      R=$?
      if test $R -gt $RC; then RC=$R; fi
      echo "$PINGRES"
      if test "$R" = "255"; then let CONNERRORS+=$((2*$NOVMS)); let FPERR+=$NOVMS; ERR="$ERR
UNREACHABLE 0 $NOVMS"; continue; fi
      ERR="$ERR
$PINGRES"
      let CONNERRORS+=$R
      PINGRES="${PINGRES#* }"
      let FPRETRY+=${PINGRES% *}
      let FPERR+=${PINGRES#* }
    done
  done
  rm ${RPRE}ping
  return $RC
}

# Do iperf3 tests
iperf3test()
{
  cat >${RPRE}wait <<EOT
#!/bin/bash
let MAXW=100
if test ! -f /var/lib/cloud/instance/boot-finished; then sleep 5; sync; fi
while test \$MAXW -ge 1; do
  if type -p "\$1">/dev/null; then exit 0; fi
  let MAXW-=1
  sleep 1
  if test ! -f /var/lib/cloud/instance/boot-finished; then sleep 1; fi
done
exit 1
EOT
  chmod +x ${RPRE}wait
  # Do tests from 2nd host in 1st net and connect to 1st hosts in 1st/2nd/... net
  #calcRedirs
  red=${REDIRS[$((NOAZS-1))]}
  #red=$(echo $red | cut -d " " -f $((NONETS+1)))
  #red=$(echo "$red" | grep -v '^$' | tail -n2 | head -n1)
  red=$(echo "$red" | grep -v '^$' | tail -n1)
  #echo "$red"
  pno=${red#*tcp,}
  pno=${pno%%,*}
  #echo "Redirect: ${REDIRS[0]} $red $pno"
  echo -n "IPerf3 tests:"
  for VM in $(seq 0 $((NONETS-1))); do
    TGT=${IPS[$VM]}
    SRC=${IPS[$(($VM+$NOVMS-$NONETS))]}
    FLT=${FLOATS[$(($VM%$NOAZS))]}
    #echo -n "Test ($SRC,$(($VM+$NOVMS-$NONETS)),$FLT/$pno)->$TGT: "
    scp -o "UserKnownHostsFile=~/.ssh/known_hosts.$RPRE" -o "PasswordAuthentication=no" -o "StrictHostKeyChecking=no" -i $DATADIR/${KEYPAIRS[1]}.pem -P $pno -p ${RPRE}wait ${DEFLTUSER}@$FLT: >/dev/null
    if test -n "$LOGFILE"; then echo "ssh -o \"UserKnownHostsFile=~/.ssh/known_hosts.$RPRE\" -o \"PasswordAuthentication=no\" -o \"StrictHostKeyChecking=no\" -i $DATADIR/${KEYPAIRS[1]}.pem -p $pno ${DEFLTUSER}@$FLT iperf3 -t5 -J -c $TGT" >> $LOGFILE; fi
    IPJSON=$(ssh -o "UserKnownHostsFile=~/.ssh/known_hosts.$RPRE" -o "PasswordAuthentication=no" -o "StrictHostKeyChecking=no" -i $DATADIR/${KEYPAIRS[1]}.pem -p $pno ${DEFLTUSER}@$FLT "./${RPRE}wait iperf3; iperf3 -t5 -J -c $TGT")
    if test $? != 0; then
      # Clients may need more startup time
      echo -n " retry "
      sleep 16
      IPJSON=$(ssh -o "UserKnownHostsFile=~/.ssh/known_hosts.$RPRE" -o "PasswordAuthentication=no" -o "StrictHostKeyChecking=no" -i $DATADIR/${KEYPAIRS[1]}.pem -p $pno ${DEFLTUSER}@$FLT "iperf3 -t5 -J -c $TGT")
      if test $? != 0; then
	log_grafana "iperf3" "s$VM" "0" "1"
        continue
      fi
    fi
    if test -n "$LOGFILE"; then echo "$IPJSON" >> $LOGFILE; fi
    SENDBW=$(($(printf "%.0f\n" $(echo "$IPJSON" | jq '.end.sum_sent.bits_per_second'))/1048576))
    RECVBW=$(($(printf "%.0f\n" $(echo "$IPJSON" | jq '.end.sum_received.bits_per_second'))/1048576))
    HUTIL=$(printf "%.1f%%\n" $(echo "$IPJSON" | jq '.end.cpu_utilization_percent.host_total'))
    RUTIL=$(printf "%.1f%%\n" $(echo "$IPJSON" | jq '.end.cpu_utilization_percent.remote_total'))
    echo -e " ${SRC} <-> ${TGT}: ${BOLD}$SENDBW Mbps $RECVBW Mbps $HUTIL $RUTIL${NORM}"
    if test -n "$LOGFILE"; then echo -e "IPerf3: ${IPS[$NONETS]}-${TGT}: $SENDBW Mbps $RECVBW Mbps $HTUIL $RUTIL" >>$LOGFILE; fi
    BANDWIDTH+=($SENDBW $RECVBW)
    SBW=$(echo "scale=2; $SENDBW/1000" | bc -l)
    RBW=$(echo "scale=2; $RECVBW/1000" | bc -l)
    log_grafana "iperf3" "s$VM" "$SBW" 0
    log_grafana "iperf3" "r$VM" "$RBW" 0
  done
  rm ${RPRE}wait
  echo -en "\b"
}

# [-m] STATLIST [DIGITS [NAME [PCTILE]]]
# m for machine readable
stats()
{
  local NM NO VAL LIST DIG OLDIFS SLIST MIN MAX MID MED NFQ NFQL NFQR NFQF NFP AVGC AVG
  if test "$1" = "-m"; then MACHINE=1; shift; else unset MACHINE; fi
  # Fixup "{" found after errors in time stats
  NM=$1
  NO=$(eval echo "\${#${NM}[@]}")
  for idx in `seq 0 $(($NO-1))`; do
    VAL=$(eval echo \${${NM}[$idx]})
    if test "$VAL" = "{"; then eval $NM[$idx]=1.00; fi
  done
  # Display name
  if test -n "$3"; then NAME=$3; else NAME=$1; fi
  # Generate list and sorted list
  eval LIST=( \"\${${1}[@]}\" )
  if test -z "${LIST[*]}"; then return; fi
  DIG=${2:-2}
  PCT=${4:-95}
  # Sort list
  OLDIFS="$IFS"
  IFS=$'\n' SLIST=($(sort -n <<<"${LIST[*]}"))
  IFS="$OLDIFS"
  #echo ${SLIST[*]}
  NO=${#SLIST[@]}
  # Some easy stats, Min, Max, Med, Avg, 95% quantile ...
  MIN=${SLIST[0]}
  MAX=${SLIST[-1]}
  # Median is the element in the middle (or half-way between two neighbors)
  MID=$(($NO/2))
  if test $(($NO%2)) = 1; then MED=${SLIST[$MID]};
  else MED=`math "%.${DIG}f" "(${SLIST[$MID]}+${SLIST[$(($MID-1))]})/2"`
  fi
  # PCT percentile
  NFQ=$(scale=3; echo "(($NO-1)*$PCT)/100" | bc -l)
  # Left and right neighbor, position in between (weight)
  NFQL=${NFQ%.*}; NFQR=$((NFQL+1)); NFQF=0.${NFQ#*.}
  #echo "DEBUG 95%: $NFQ $NFQL $NFR $NFQF"
  # Weighted average
  if test $NO = 1; then NFP=${SLIST[$NFQL]}; else
    NFP=`math "%.${DIG}f" "${SLIST[$NFQL]}*(1-$NFQF)+${SLIST[$NFQR]}*$NFQF"`
  fi
  AVGC="($(echo ${SLIST[*]}|sed 's/ /+/g'))/$NO"
  #echo "$AVGC"
  #AVG=`math "%.${DIG}f" "$AVGC"`
  AVG=$(echo "scale=$DIG; $AVGC" | bc -l)
  if test -n "$MACHINE"; then
    echo "#$NM: $NO|$MIN|$MED|$AVG|$NFP|$MAX" | tee -a $LOGFILE
  else
    if test $PCT -ge 50; then
      echo "$NAME: Num $NO Min $MIN Med $MED Avg $AVG $PCT% $NFP Max $MAX" | tee -a $LOGFILE
    else
      echo "$NAME: Num $NO Min $MIN $PCT% $NFP Med $MED Avg $AVG Max $MAX" | tee -a $LOGFILE
    fi
  fi
}

# [-m] for machine readable
allstats()
{
 stats $1 NETSTATS   2 "Neutron CLI Stats "
 stats $1 FIPSTATS   2 "Neutron FIP Stats "
 if test -n "$LOADBALANCER"; then
   stats $1 LBSTATS    2 "LB CLI Stats      "
 fi
 stats $1 NOVASTATS  2 "Nova CLI Stats    "
 stats $1 NOVABSTATS 2 "Nova Boot Stats   "
 stats $1 VMCSTATS   0 "VM Creation Stats "
 if test -n "$LOADBALANCER"; then
   stats $1 LBCSTATS   0 "LB Creation Stats "
 fi
 if test -n "$BCBENCH"; then
   stats $1 PITIME     1 "Calc PI 4k Stats  "
 fi
 if test -n "$IPERF"; then
   stats $1 BANDWIDTH  0 "Bandwidth Stats   " 5
 fi
 stats $1 VMDSTATS   0 "VM Deletion Stats "
 stats $1 VOLSTATS   2 "Cinder CLI Stats  "
 stats $1 VOLCSTATS  0 "Vol Creation Stats"
 stats $1 WAITTIME   0 "Wait for VM Stats "
 stats $1 TOTTIME    0 "Total setup Stats "
}

# Identify which FIPs really belong to us
# Also populates JHPORTS (in Name order)
findFIPs()
{
  FIPRESP="$OSTACKRESP"
  EP="$NEUTRON_EP"
  ostackcmd_tm NETSTATS $NETTIMEOUT myopenstack port list --network ${JHNETS[0]} --sort-column Name
  JHPORTS=()
  while read ln; do
    PORT=$(echo "$ln" | sed 's/^| \([0-9a-f-]*\) .*$/\1/')
    JHPORTS+=$PORT
  done < <(echo "$OSTACKRESP")
  #echo -n " JHPorts(${#JHPORTS[*]}): ${JHPORTS[*]}"
  ostackcmd_tm NETSTATS $NETTIMEOUT neutron floatingip-list
  FIPS=(); FLOATS=()
  for fno in $(seq 0 $((${#JHPORTS[*]}-1))); do
    #echo -en "\nneutron floatingip-list | grep -e \"${JHPORTS[$fno]}\": "
    #echo "$OSTACKRESP" | grep -e "${JHPORTS[$fno]}" | sed 's/^| *\([^ ]*\) *|.*$/\1/'
    FIPS[$fno]=$(echo "$OSTACKRESP" | grep -e "${JHPORTS[$fno]}" | sed 's/^| *\([^ ]*\) *|.*$/\1/')
    FLOATS[$fno]=$(echo "$OSTACKRESP" | grep -e "${FIPS[$fno]}" | sed "$FLOATEXTR")
  done
}

# TODO: Create wrapper that collects stats, handles timeouts ...
# Helper to find a resource ...
# $1 => Filter (grepped)
# $2--oo => command
findres()
{
  local FILT=${1:-$RPRE}
  shift
  translate "$@"
  # FIXME: Add timeout handling
  ${OSTACKCMD[@]} 2>/dev/null | grep " $FILT" | sed 's/^| \([0-9a-f-]*\) .*$/\1/'
}

collectRes()
{
  echo -en "${BOLD}Collecting resources:${NORM} "
  ROUTERS=( $(findres "" neutron router-list) )
  SNATROUTE=1
  JHVMS=( $(findres ${RPRE}VM_JH nova list --sort display_name:asc) )
  NOAZS=${#JHVMS[*]}
  if test "$NOAZS" == 0; then echo "No JH"; return 1; fi
  VIPS=( $(findres ${RPRE}VirtualIP neutron port-list) )
  VOLUMES=( $(findres ${RPRE}RootVol_VM cinder list) )
  # Volume names if we boot from image
  VOLUMES2=( $(findres ${RPRE}VM_VM cinder list) )
  JHVOLUMES=( $(findres ${RPRE}RootVol_JH cinder list) )
  echo -en "$NOAZS JHVMs $((${#VOLUMES[*]}+${#VOLUMES2[*]}+${#JHVOLUMES[*]})) Vols"
  KEYPAIRS=( $(nova keypair-list | grep $RPRE | sed 's/^| *\([^ ]*\) *|.*$/\1/') )
  # Detect secondary ports, delete again, but set flag
  JHSUBNETS=( $(findres ${RPRE}SUBNET_JH neutron subnet-list) )
  SUBNETS=( $(findres ${RPRE}SUBNET_VM neutron subnet-list) )
  SECONDSUBNETS=( $(findres ${RPRE}SUBNET2_VM neutron subnet-list) )
  LBAASS=( $(findres ${RPRE}LB neutron lbaas-loadbalancer-list) )
  if test -n "$LBAASS"; then
    POOLS=( $(findres ${RPRE}Pool neutron lbaas-pool-list) )
    LISTENERS=( $(findres ${RPRE}Listener neutron lbaas-listener-list) )
    #MEMBERS=( $(findres ${RPRE}Member neutron lbaas-member-list ${POOLS[0]}) )
  fi
  JHNETS=( $(findres ${RPRE}NET_JH neutron net-list) )
  NETS=( $(findres ${RPRE}NET_VM neutron net-list) )
  SECONDNETS=( $(findres ${RPRE}NET2_VM neutron net-list) )
  NONETS=${#NETS[*]}
  echo -n " $NONETS networks"
  if test -n "$SECONDNETS"; then SECONDNET=1; fi
  #SECONDPORTS=( $(findres ${RPRE}Port2_VM neutron port-list) )
  #if test -n "$SECONDPORTS"; then SECONDNET=1; SECONDPORTS=(); fi
  #ostackcmd_tm NETSTATS $NETTIMEOUT neutron floatingip-list || return 1
  #FIPS=( $(echo "$OSTACKRESP" | grep '10\.250\.255' | sed 's/^| *\([^ ]*\) *|.*$/\1/') )
  #if test "${#FIPS[*]} != ${NOAZS[*]}"; then filterFIPs; fi
  findFIPs
  #echo "FIPS: ${FIPS[*]}, FLOATS: ${FLOATS[*]}"
  echo -n " ${#FLOATS[*]} Floats (${FLOATS[*]}) "
  #VMS=( $(findres ${RPRE}VM_VM nova list --sort display_name:asc) )
  ostackcmd_tm NOVASTATS $NOVATIMEOUT nova list --sort display_name:asc
  orderVMs
  NOVMS=${#VMS[*]}
  echo " $NOVMS VMs "
  #echo "VMS: ${VMS[*]}"
  collectPorts
  #JHPORTS=( $(findres ${RPRE}Port_JH neutron port-list) )
  SGROUPS=( $(findres "" neutron security-group-list) )
  calcRedirs
  if test ${#VMS[*]} -gt 0; then
    # Determine batch mode
    ostackcmd_tm NOVASTATS $NOVATIMEOUT nova show ${VMS[0]}
    if echo "$OSTACKRESP" | grep -e 'metadata' | grep '"deployment": "cfbatch"' >/dev/null 2>&1; then BOOTALLATONCE=1; fi
    # openstack server list output is slightly different
    if echo "$OSTACKRESP" | grep -e 'properties' | grep "deployment='cfbatch'" >/dev/null 2>&1; then BOOTALLATONCE=1; fi
  fi
}

cleanup_new()
{
  collectRes
  deleteVMs
  cleanLBs
  deleteFIPs
  deleteJHVMs
  deleteLBs
  delPortsLBs
  deleteVIPs
  waitdelVMs; deleteVols
  VOLUMES=("${VOLUMES2[@]}"); deleteVols
  waitdelJHVMs; deleteJHVols
  deleteKeypairs
  delete2ndPorts; deletePorts; deleteJHPorts	# not strictly needed, ports are del by VM del
  NOFITLERTAG=1
  deleteSGroups
  waitdelLBs
  deleteRIfaces
  deleteSubNets; deleteJHSubNets
  deleteNets; deleteJHNets
  unset NOFILTERTAG
  deleteRouters
}

cleanup()
{
  # Could also call collectres here first and then clean up ...
  # Might result in a few extra port deletions but otherwise work
  # See cleanup_new (will switch after some extra testing)
  VMS=( $(findres ${RPRE}VM_VM nova list) )
  deleteVMs
  LBAASS=( $(findres ${RPRE}LB neutron lbaas-loadbalancer-list) )
    if test -n "$LBAASS"; then
    POOLS=( $(findres ${RPRE}Pool neutron lbaas-pool-list) )
    LISTENERS=( $(findres ${RPRE}Listener neutron lbaas-listener-list) )
    #MEMBERS=( $(findres ${RPRE}Member neutron lbaas-member-list ${POOLS[0]}) )
  fi
  cleanLBs
  ROUTERS=( $(findres "" neutron router-list) )
  SNATROUTE=1
  #FIPS=( $(findres "" neutron floatingip-list) )
  # NOTE: This will find FIPs from other APIMon jobs in the same tenant also
  #  maybe we should use findFIPs
  translate neutron floatingip-list
  if test "$TAG" == "1"; then
    FIPS=( $(${OSTACKCMD[@]} | grep '^| [0-9a-f]\{8\}\-' | sed 's/^| *\([^ ]*\) *|.*$/\1/') )
  else
    FIPS=( $(${OSTACKCMD[@]} | grep '10\.250\.255' | sed 's/^| *\([^ ]*\) *|.*$/\1/') )
  fi
  deleteFIPs
  JHVMS=( $(findres ${RPRE}VM_JH nova list) )
  deleteJHVMs
  deleteLBs
  delPortsLBs
  VIPS=( $(findres ${RPRE}VirtualIP neutron port-list) )
  deleteVIPs
  VOLUMES=( $(findres ${RPRE}RootVol_VM cinder list) )
  waitdelVMs; deleteVols
  # When we boot from image, names are different ...
  VOLUMES=( $(findres ${RPRE}VM_VM cinder list) )
  deleteVols
  JHVOLUMES=( $(findres ${RPRE}RootVol_JH cinder list) )
  waitdelJHVMs; deleteJHVols
  translate nova keypair-list
  KEYPAIRS=( $(${OSTACKCMD[@]} | grep $RPRE | sed 's/^| *\([^ ]*\) *|.*$/\1/') )
  deleteKeypairs
  PORTS=( $(findres ${RPRE}Port_VM neutron port-list) )
  SECONDPORTS=( $(findres ${RPRE}Port2_VM neutron port-list) )
  if test -n "$SECONDPORTS"; then SECONDNET=1; fi
  JHPORTS=( $(findres ${RPRE}Port_JH neutron port-list) )
  delete2ndPorts; deletePorts; deleteJHPorts	# not strictly needed, ports are del by VM del
  NOFILTERTAG=1
  SGROUPS=( $(findres "" neutron security-group-list) )
  deleteSGroups
  waitdelLBs
  SUBNETS=( $(findres "" neutron subnet-list) )
  JHSUBNETS=()
  deleteRIfaces
  deleteSubNets
  NETS=( $(findres "" neutron net-list) )
  JHNETS=()
  deleteNets
  unset NOFILTERTAG
  deleteRouters
}

# Network cleanups can fail if VM deletion failed, so cleanup again
# and wait until networks have disappeared
waitnetgone()
{	
  local DVMS DFIPS DJHVMS DKPS VOLS DJHVOLS
  # Cleanup: These really should not exist
  VMS=( $(findres ${RPRE}VM_VM nova list) ); DVMS=(${VMS[*]})
  deleteVMs
  ROUTERS=( $(findres "" neutron router-list) )
  # Floating IPs don't have a name and are thus hard to associate with us
  ostackcmd_tm NETSTATS $FIPTIMEOUT neutron floatingip-list
  if test -n "$CLEANALLFIPS"; then
    FIPS=( $(echo "$OSTACKRESP" | grep '[0-9]\{1,3\}\.[0-9]\{1,3\}\.' | sed 's/^| *\([^ ]*\) *|.*$/\1/') )
  elif test -n "${OLDFIPS[*]}"; then
    OFFILT=$(echo "\\(${OLDFIPS[*]}\\)" | sed 's@ @\\|@g')
    FIPS=( $(echo "$OSTACKRESP" | grep "$OFFILT" | sed 's/^| *\([^ ]*\) *|.*$/\1/') )
  else
    FIPS=( $(echo "$OSTACKRESP" | grep '10\.250\.255' | sed 's/^| *\([^ ]*\) *|.*$/\1/') )
  fi
  DFIPS=(${FIPS[*]})
  deleteFIPs
  JHVMS=( $(findres ${RPRE}VM_JH nova list) ); DJHVMS=(${JHVMS[*]})
  deleteJHVMs
  VOLUMES=( $(findres ${RPRE}RootVol_VM cinder list) ); DVOLS=(${VOLUMES[*]})
  waitdelVMs; deleteVols
  JHVOLUMES=( $(findres ${RPRE}RootVol_JH cinder list) ); DJHVOLS=(${JHVOLUMES[*]})
  waitdelJHVMs; deleteJHVols
  ostackcmd_tm NOVASTATS $DEFTIMEOUT nova keypair-list
  KEYPAIRS=( $(echo "$OSTACKCMD" | grep $RPRE | sed 's/^| *\([^ ]*\) *|.*$/\1/') ); DKPS=(${KEYPAIRS[*]})
  deleteKeypairs
  if test -n "$DVMS$DFIPS$DJHVMS$DKPS$DVOL$DJHVOLS"; then
    echo -e "${YELLOW}ERROR: Found VMs $DVMS FIPs $DFIPS JHVMs $DJHVMS Keypairs $DKPS Volumes $DVOLS JHVols $DJHVOLS\n VMs $REMVMS FIPS $REMFIPS JHVMs $REMHJVMS Keypairs $REMKPS Volumes $REMVOLS JHVols $REMJHVOLS$NORM" 1>&2
    sendalarm 1 Cleanup "Found VMs $DVMS FIPs $DFIPS JHVMs $DJHVMS Keypairs $DKPS Volumes $DVOLS JHVols $DJHVOLS
 VMs $REMVMS FIPs $REMFIPS JHVMs $REMJHVMS Keypairs $REMKPS Volumes $REMVOLS JHVols $REMJHVOLS" 0
  fi
  # Cleanup: These might be left over ...
  NOFILTERTAG=1
  local to
  declare -i to=0
  # There should not be anything left ...
  PORTS=( $(findres "" neutron port-list) )
  IGNORE_ERRORS=1
  deletePorts
  # FIXME: We occasionally leaks ports from octavia
  if test -n "$LOADBALANCER"; then
    SUBNETS=( $(findres "" neutron subnet-list) )
    for sub in ${SUBNETS[*]}; do
      if ! echo "$sub" | grep '[0-9a-f\-]+' >/dev/null; then continue; fi
      PORTS=( $(findres "octavia-lb-vrrp" neutron port-list --fixed-ip subnet=$sub) )
      echo "Cleaning ports ${PORTS[*]} in subnet $sub ..."
      deletePorts
    done
  fi
  unset IGNORE_ERRORS
  echo -n "Wait for subnets/nets to disappear: "
  SUBNETS=( $(findres "" neutron subnet-list) )
  NETS=( $(findres "" neutron net-list) )
  deleteSubNets
  deleteNets
  while test $to -lt 40; do
    SUBNETS=( $(findres "" neutron subnet-list) )
    NETS=( $(findres "" neutron net-list) )
    if test -z "${SUBNETS[*]}" -a -z "${NETS[*]}"; then echo "gone"; unset NOFILTERTAG; return; fi
    sleep 2
    let to+=1
    echo -n "."
  done
  SGROUPS=( $(findres "" neutron security-group-list) )
  ROUTERS=( $(findres "" neutron router-list) )
  IGNORE_ERRORS=1
  deleteSGroups
  if test -n "$ROUTERS"; then deleteRIfaces; fi
  deleteSubNets
  deleteNets
  unset NOFILTERTAG
  if test -n "$ROUTERS"; then deleteRouters; fi
  unset IGNORE_ERRORS
}

# Token retrieval and catalog ...

# We could override PUBLIC here to use admin or internal endpoints
PUBLIC=${PUBLIC:-public}
# Args: Name (implicit: OSTACKRESP)
getPublicEP()
{
  local EPS EPS2 NL
  NL="$(echo)"
  EPS=$(echo "$OSTACKRESP" | jq ".[] | select(.Name == \"$1\") | .Endpoints")
  EPS2=$(echo "$EPS" | jq '.[] | .interface+"|"+.region+"|"+.region_id+"|"+.url' 2>/dev/null | tr -d '"')
  if test -z "$EPS2" -a -n "$EPS"; then
    while read ln; do
      if echo "$ln" | grep '^[^:]*$' >/dev/null 2>&1; then REG=$ln; continue; fi
      ENT=$(echo $ln | sed "s@^ *\([^:]*\): @\1|$REG|$REG|@")
      EPS2="${EPS2}$ENT$NL"
    done < <(echo -e $EPS)
  fi
  if test -n "$OS_REGION_NAME"; then EPS2=$(echo "$EPS2" | grep "$OS_REGION_NAME"); fi
  EPS=$(echo "$EPS2" | grep $PUBLIC)
  echo "${EPS##*|}"
}

TOKEN=""
getToken()
{
  ostackcmd_tm KEYSTONESTATS $DEFTIMEOUT openstack catalog list -f json
  NOVA_EP=$(getPublicEP nova)
  CINDER_EP=$(getPublicEP cinderv3)
  if test -z "$CINDER_EP"; then CINDER_EP=$(getPublicEP cinderv2); fi
  if test -z "$CINDER_EP"; then CINDER_EP=$(getPublicEP cinder); fi
  GLANCE_EP=$(getPublicEP glance); GLANCE_EP="${GLANCE_EP}/v2"
  NEUTRON_EP=$(getPublicEP neutron)
  OCTAVIA_EP=$(getPublicEP octavia)
  SWIFT_EP=$(getPublicEP swift)
  if test -z "$OCTAVIA_EP"; then OCTAVIA_EP="$NEUTRON_EP"; fi
  if test -z "$SWIFT_EP"; then SWIFT_EP=$(getPublicEP radosgw-swift); fi
  #echo "ENDPOINTS: $NOVA_EP, $CINDER_EP, $GLANCE_EP, $NEUTRON_EP, $OCTAVIA_EP"
  ostackcmd_tm KEYSTONESTATS $DEFTIMEOUT openstack token issue -f json
  TOKEN=$(echo "$OSTACKRESP" | jq '.id' | tr -d '"')
  #echo "TOKEN: {SHA1}$(echo $TOKEN | sha1sum)"
  PROJECT=$(echo "$OSTACKRESP" | jq '.project_id' | tr -d '"')
  USER=$(echo "$OSTACKRESP" | jq '.user_id' | tr -d '"')
  #echo "PROJECT: $PROJECT, USER: $USER"
}

# Clean/Delete old OpenStack project
cleanprj()
{
  if test ${#OS_PROJECT_NAME} -le 5; then echo -e "${YELLOW}ERROR: Won't delete $OS_PROJECT_NAME$NORM" 1>&2; return 1; fi
  #TODO: Wait for resources being gone
  sleep 10
  otc.sh iam deleteproject $OS_PROJECT_NAME 2>/dev/null || otc.sh iam cleanproject $OS_PROJECT_NAME
  echo -e "${REV}Note: Removed Project $OS_PROJECT_NAME ($?)${NORM}"
}

# Create a new OpenStack project
createnewprj()
{
  # First cleanup old project
  if test "$RUNS" != 0; then cleanprj; fi
  PRJNO=$(($RUNS/$REFRESHPRJ))
  OS_PROJECT_NAME=${OS_PROJECT_NAME:0:5}_APIMonitor_$$_$PRJNO
  unset OS_PROJECT_ID
  otc.sh iam createproject $OS_PROJECT_NAME >/dev/null
  echo -e "${REV}Note: Created project $OS_PROJECT_NAME ($?)$NORM"
  sleep 10
}

# Compress logfile and upload
# $1: file to compress and upload
compress_and_upload()
{
  local SZ=$(stat -c %s "$1") || return
  local COMP EXT RESP OLDLF
  OLDLF="$LOGFILE"
  if test $SZ -gt 1000; then
    COMP=gzip; EXT=.gz
    if test $SZ -gt 1000000; then COMP=xz; EXT=.xz; fi
    $COMP "$1"
  fi
  if test -n "$SWIFTCONTAINER"; then
    LOGFILE="${LOGFILE%/*}/.${LOGFILE##*/}.swift"
    RESP=$(ostackcmd_id etag $CINDERTIMEOUT swift upload "$SWIFTCONTAINER" "$1$EXT")
    if test $? = 0; then rm "$1$EXT"; fi
    LOGFILE="$OLDLF"
  elif test -n "$S3BUCKET"; then
    MTYPE=$(file -i "$1$EXT")
    if test -n "$MTYPE"; then MTYPE="contentType=$MTYPE"; fi
    s3 put "$S3CONTAINER/$1$EXT" fileName="$1$EXT" $MTYPE
    if test $? = 0; then rm "$1$EXT"; fi
  fi
}

# return true(0) if we should send a stats update
cycle_mon()
{
  # If we're not into sending stats, don't look further
  if test -z "$SENDSTATS"; then return 1; fi
  NOW=$(date +%s)
  HRS=$(((NOW-STARTDATE+200)/3600))
  if test -n "$SENDSTATHR"; then
    # Every $SENDSTATHR mode
    if test $HRS -ge $SENDSTATHR; then return 0; else return 1; fi
  else
    # Every new calendar day
    if test "$CDATE" != "$LASTDATE"; then return 0; else return 1; fi
  fi
  return 1
}

# Allow for many recipients
parse_notification_addresses()
{
  # Bash can't pass arrays via env, so allow for simple lists to initialize array
  ALARM_EMAIL_ADDRESSES=($ALARM_EMAIL_ADDRESSES)
  NOTE_EMAIL_ADDRESSES=($NOTE_EMAIL_ADDRESSES)
  ALARM_MOBILE_NUMBERS=($ALARM_MOBILE_NUMBERS)
  NOTE_MOBILE_NUMBERS=($NOTE_MOBILE_NUMBERS)

  # Parses from Environment
  # API_MONITOR_ALARM_EMAIL_[0-9]+         # email address
  # API_MONITOR_NOTE_EMAIL_[0-9]+          # email address
  # API_MONITOR_ALARM_MOBILE_NUMBER_[0-9]+ # international mobile number
  # API_MONITOR_NOTE_MOBILE_NUMBER_[0-9]+  # international mobile number

  # Sets global array with values from enironment variables:
  # ${ALARM_EMAIL_ADDRESSES[@]}
  # ${NOTE_EMAIL_ADDRESSES[@]}
  # ${ALARM_MOBILE_NUMBERS[@]}
  # ${NOTE_MOBILE_NUMBERS[@]}

  for env_name in $(env | egrep API_MONITOR_ALARM_EMAIL\(_[0-9]+\)? | sed 's/^\([^=]*\)=.*/\1/')
  do
    ALARM_EMAIL_ADDRESSES=("${ALARM_EMAIL_ADDRESSES[@]}" ${!env_name})
  done

  for env_name in $(env | egrep API_MONITOR_NOTE_EMAIL\(_[0-9]+\)? | sed 's/^\([^=]*\)=.*/\1/')
  do
    NOTE_EMAIL_ADDRESSES=("${NOTE_EMAIL_ADDRESSES[@]}" ${!env_name})
  done

  for env_name in $(env | egrep API_MONITOR_ALARM_MOBILE_NUMBER\(_[0-9]+\)? | sed 's/^\([^=]*\)=.*/\1/')
  do
    ALARM_MOBILE_NUMBERS=("${ALARM_MOBILE_NUMBERS[@]}" ${!env_name})
  done

  for env_name in $(env | egrep API_MONITOR_NOTE_MOBILE_NUMBER\(_[0-9]+\)? | sed 's/^\([^=]*\)=.*/\1/')
  do
    NOTE_MOBILE_NUMBERS=("${NOTE_MOBILE_NUMBERS[@]}" ${!env_name})
  done
}

parse_notification_addresses

declare -i loop=0

# Statistics
# API performance neutron, cinder, nova
declare -a NETSTATS
declare -a FIPSTATS
declare -a LBSTATS
declare -a VOLSTATS
declare -a NOVASTATS
declare -a KEYSTONESTATS
declare -a NOVABSTATS
# Resource creation stats (creation/deletion)
declare -a VOLCSTATS
declare -a VOLDSTATS
declare -a VMCSTATS
declare -a LBCSTATS
declare -a LBDSTATS
declare -a VMCDTATS

declare -a TOTTIME
declare -a WAITTIME

declare -a PITIME
declare -a BANDWIDTH

declare -i CUMPINGRETRIES=0
declare -i CUMPINGERRORS=0
declare -i CUMLBERRORS=0
declare -i CUMAPIERRORS=0
declare -i CUMAPITIMEOUTS=0
declare -i CUMAPICALLS=0
declare -i CUMVMERRORS=0
declare -i CUMWAITERRORS=0
declare -i CUMCONNERRORS=0
declare -i CUMVMS=0
declare -i RUNS=0
declare -i SUCCRUNS=0

LASTDATE=$(date +%Y-%m-%d)
LASTTIME=$(date +%H:%M:%S)
TESTTIME=0
LASTERRITER=-2

# Declare empty router list outside of loop
# so we can reuse (option -r N).
declare -a ROUTERS=()

# We have roundtrips to keystone, if we don't cache the token, so add 2s to the timeouts
if test -z "$OPENSTACKTOKEN"; then
  let NETTIMEOUT+=2
  let FIPTIMEOUT+=2
  let NOVATIMEOUT+=2
  let NOVABOOTTIMEOUT+=2
  let CINDERTIMEOUT+=2
  let GLANCETIMEOUT+=2
  let DEFTIMEOUT+=2
fi


echo " Send alarms to ${ALARM_EMAIL_ADDRESSES[@]} ${ALARM_MOBILE_NUMBERS[@]}"
echo " Send  notes to ${NOTE_EMAIL_ADDRESSES[@]} ${NOTE_MOBILE_NUMBERS[@]}"

# MAIN LOOP
while test $loop != $MAXITER -a -z "$INTERRUPTED"; do

declare -i PINGERRORS=0
declare -i APIERRORS=0
declare -i APITIMEOUTS=0
declare -i VMERRORS=0
declare -i LBERRORS=0
declare -i WAITERRORS=0
declare -i CONNERRORS=0
declare -i APICALLS=0
declare -i ROUNDVMS=0

# Arrays to store resource creation start times
declare -a VOLSTIME=()
declare -a JVOLSTIME=()
declare -a VMSTIME=()
declare -a JVMSTIME=()
declare -a LBSTIME=()
declare -a LBDTIME=()

# List of resources - neutron
declare -a NETS=()
declare -a SUBNETS=()
declare -a JHNETS=()
declare -a JHSUBNETS=()
declare -a SGROUPS=()
declare -a JHPORTS=()
declare -a PORTS=()
declare -a VIPS=()
declare -a FIPS=()
declare -a FLOATS=()
# cinder
declare -a JHVOLUMES=()
declare -a VOLUMES=()
# nova
declare -a KEYPAIRS=()
declare -a VMS=()
declare -a JHVMS=()
# LB
declare -a LBAASS=()
declare -a DELLBAASS=()
declare -a POOLS=()
declare -a LISTENERS=()
declare -a MEMBERS=()
declare -a HEALTHMONS=()
SNATROUTE=""

declare -a ALARMBUFFER=()
declare -i SENTALARMS=0
declare -i BUFFEREDALARMS=0

# Main
MSTART=$(date +%s)
# Get token
if test -n "$OPENSTACKTOKEN"; then
  getToken
  if test -z "$CINDER_EP" -o -z "$NOVA_EP" -o -z "$GLANCE_EP" -o -z "$NEUTRON_EP" -o -z "$TOKEN"; then
    echo "Trouble getting token/catalog, retry ..."
    sleep 2
    getToken
  fi
  TOKENSTAMP=$(date +%s)
fi
# Debugging: Start with volume step
if test "$1" = "CLEANUP"; then
  CLEANUPMODE=1
  if test -n "$2"; then RPRE=$2; if test ${RPRE%_} == ${RPRE}; then RPRE=${RPRE}_; fi; fi
  if test "$TAG" == "1"; then TAGARG="--tag ${RPRE%_}"; fi
  echo -e "$BOLD *** Start cleanup $RPRE $TAGARG *** $NORM"
  #SECONDNET=1
  cleanup
  echo -e "$BOLD *** Cleanup complete *** $NORM"
  # We always return 0 here, as we dont want to stop the testing on failed cleanups.
  exit 0
elif test "$1" = "CONNTEST"; then
  if test -n "$2"; then RPRE=$2; if test ${RPRE%_} == ${RPRE}; then RPRE=${RPRE}_; fi; fi
  if test "$TAG" == "1"; then TAGARG="--tag ${RPRE%_}"; fi
  while test $loop != $MAXITER -a -z "$INTERRUPTED"; do
   echo -e "$BOLD *** Start connectivity test for $RPRE ($((loop+1))/$MAXITER) *** $NORM"
   # Only collect resource on e. 10th iteration
   if test "$(($loop%10))" == 0; then collectRes; else echo " Reuse known resources ..."; sleep 2; fi
   if test -z "${VMS[*]}"; then echo "No VMs found"; exit 1; fi
   #echo "FLOATs: ${FLOATS[*]} JHVMS: ${JHVMS[*]}"
   testjhinet
   RC=$?
   if test $RC != 0; then
     sendalarm 2 "JH unreachable" "$ERR" 20
     if test -n "$EXITERR"; then exit 2; fi
     let VMERRORS+=$RC
     errwait $ERRWAIT
   fi
   #echo "REDIRS: ${REDIRS[*]}"
   wait222
   # Defer alarms
   #if test $? != 0; then exit 2; fi
   testsnat
   RC=$?
   if test $RC != 0; then
     sendalarm 2 "VMs unreachable/can not ping outside" "$ERR" 16
     if test -n "$EXITERR"; then exit 3; fi
     let VMERRORS+=$RC
     errwait $ERRWAIT
   fi
   if test -n "$RESHUFFLE" -a -n "$STARTRESHUFFLE"; then reShuffle; fi
   fullconntest
   #if test $? != 0; then exit 4; fi
   if test $FPERR -gt 0; then
     PINGERRORS+=$FPERR
     sendalarm 2 "Connectivity errors" "$FPERR + $FPRETRY\n$ERR" 5
     if test -n "$EXITERR"; then exit 4; fi
     # Error counting done by fullconntest already
     errwait $ERRWAIT
   elif test $FPRETRY != 0; then
     echo "${YELLOW}Warning:${NORM} Needed $FPRETRY ping retries"
   fi
   if test -n "$RESHUFFLE"; then
     reShuffle
     fullconntest
     if test $FPERR -gt 0; then
       PINGERRORS+=$FPERR
       sendalarm 2 "Connectivity errors" "$FPERR + $FPRETRY\n$ERR" 5
       if test -n "$EXITERR"; then exit 4; fi
       # Error counting done by fullconntest already
       errwait $ERRWAIT
       fi
     let SUCCRUNS+=1
   fi
   echo -e "$BOLD *** Connectivity test complete *** $NORM"
   let SUCCRUNS+=1
   if test $SUCCWAIT -ge 0; then sleep $SUCCWAIT; else echo -n "Hit enter to continue ..."; read ANS; fi
   let loop+=1
   # Refresh token after 10hrs
   if test -n "$TOKENSTAMP" && test $(($(date +%s)-$TOKENSTAMP)) -ge 36000; then
     getToken
     TOKENSTAMP=$(date +%s)
   fi
   # TODO: We don't do anything with the collected statistics in CONNTEST yet ... fix!
  done
  exit 0 #$RC
else # test "$1" = "DEPLOY"; then
 if test "$REFRESHPRJ" != 0 && test $(($RUNS%$REFRESHPRJ)) == 0; then createnewprj; fi
 # Complete setup
 echo -e "$BOLD *** Start deployment $((loop+1))/$MAXITER for $NOAZS SNAT JumpHosts + $NOVMS VMs *** $NORM ($TRIPLE) $TAGARG"
 date
 unset THISRUNSUCCESS
 # Image IDs
 JHIMGID=$(ostackcmd_search "$JHIMG" $GLANCETIMEOUT glance image-list $JHIMGFILT | awk '{ print $2; }')
 if test -z "$JHIMGID" -o "$JHIMGID" == "0"; then sendalarm 1 "No JH image $JHIMG found, aborting." "" $GLANCETIMEOUT; exit 1; fi
 IMGID=$(ostackcmd_search "$IMG" $GLANCETIMEOUT glance image-list $IMGFILT | awk '{ print $2; }')
 if test -z "$IMGID" -o "$IMG" == "0"; then sendalarm 1 "No image $IMG found, aborting." "" $GLANCETIMEOUT; exit 1; fi
 let APICALLS+=2
 # Retrieve root volume size
 ostackcmd_tm GLANCESTATS $GLANCETIMEOUT glance image-show -f json $JHIMGID
 if test $? != 0; then
  let APIERRORS+=1; sendalarm 1 "glance image-show failed" "" $GLANCETIMEOUT
  errwait $ERRWAIT
  let loop+=1
  continue
 else
  MD=$(echo "$OSTACKRESP" | jq '.min_disk' | tr -d '"')
  SZ=$(echo "$OSTACKRESP" | jq '.size' | tr -d '"')
  USER=$(echo "$OSTACKRESP" | jq '.properties.image_original_user' | tr -d '"')
  SZ=$((SZ/1024/1024/1024))
  if test "$SZ" -gt "$MD"; then MD=$SZ; fi
  JHVOLSIZE=$(($MD+$ADDJHVOLSIZE))
  if test -n "$USER" -a "$USER" != "null"; then JHDEFLTUSER="$USER"; fi
 fi
 ostackcmd_tm GLANCESTATS $GLANCETIMEOUT glance image-show -f json $IMGID
 if test $? != 0; then
  let APIERRORS+=1; sendalarm 1 "glance image-show failed" "" $GLANCETIMEOUT
 else
  MD=$(echo "$OSTACKRESP" | jq '.min_disk' | tr -d '"')
  SZ=$(echo "$OSTACKRESP" | jq '.size' | tr -d '"')
  USER=$(echo "$OSTACKRESP" | jq '.properties.image_original_user' | tr -d '"')
  SZ=$((SZ/1024/1024/1024))
  if test "$SZ" -gt "$MD"; then MD=$SZ; fi
  VOLSIZE=$(($MD+$ADDVMVOLSIZE))
  if test -n "$USER" -a "$USER" != "null"; then DEFLTUSER="$USER"; fi
 fi
 #let APICALLS+=2
 echo "Using images JH $JHDEFLTUSER@$JHIMG ($JHVOLSIZE GB), VM $DEFLTUSER@$IMG ($VOLSIZE GB)"
 if createRouters; then
  if createNets; then
   if createSubNets; then
    if createRIfaces; then
     if createSGroups; then
      createLBs;
      if createJHVols; then
       if createVIPs; then
        if createJHPorts; then
         if createVols; then
          if createKeypairs; then
           createPorts
           waitJHVols # TODO: Error handling
           if createJHVMs; then
            let ROUNDVMS=$NOAZS
            if createFIPs; then
             waitVols  # TODO: Error handling
             if createVMs; then
              let ROUNDVMS+=$NOVMS
              waitJHVMs
              RC=$?
              if test $RC != 0; then
               #sendalarm $RC "Timeout waiting for JHVM ${RRLIST[*]}" "$WAITERRSTR" $((4*$MAXWAIT))
               # FIXME: Shouldn't we count errors and abort here? Without JumpHosts, the rest is hopeless ...
               if test $RC -gt $NOAZS; then let VMERRORS+=$NOAZS; else let VMERRORS+=$RC; fi
              else
               # loadbalancer
               waitLBs
               LBERRORS=$?
               # No error handling here (but alarms are generated)
               waitVMs
               # Errors will be counted later again
               setmetaVMs
               create2ndSubNets
               create2ndPorts
               # Test JumpHosts
               # NOTE: Alarms and Grafana error logging are not fully aligned here
               testjhinet
               RC=$?
               # Retry
               if test $RC != 0; then echo "$ERR"; sleep 5; testjhinet; RC=$?; fi
               # Non-working JH breaks us ...
               if test $RC != 0; then
                 let VMERRORS+=$RC
                 sendalarm $RC "$ERR" "" 70
                 errwait $VMERRWAIT
                 # FIXME: Shouldn't we abort here?
                 echo -e "${BOLD}Aborting this deployment due to non-functional JH, clean up now ...${NORM}"
                 sleep 1
                 MSTOP=$(date +%s)
               else
                # Test normal hosts
                #setPortForward
                setPortForwardGen
                WSTART=$(date +%s)
                wait222
                WAITERRORS=$?
                # No need to send alarm yet, will do after testsnat
                #if test $WAITERRORS != 0; then
                #  sendalarm $RC "$ERR" "" $((4*$MAXWAIT))
                #  errwait $VMERRWAIT
                #fi
                testsnat
                RC=$?
                let VMERRORS+=$((RC/2))
                if test $RC != 0; then
                  sendalarm $RC "$ERR" "" $((4*$MAXWAIT))
                  errwait $VMERRWAIT
                fi
                # Attach and config 2ndary NICs
                config2ndNIC
                MSTOP=$(date +%s)
                # Full connection test
                if test -n "$FULLCONN"; then
                  fullconntest
                  # Test for FPERR instead?
                  if test $FPERR -gt 0; then
                    PINGERRORS+=$FPERR
                    sendalarm 2 "Connectivity errors" "$FPERR + $FPRETRY\n$ERR" 5
                    errwait $ERRWAIT
                  elif test $FPRETRY != 0; then
                   echo "${YELLOW}Warning:${NORM} Needed $FPRETRY ping retries"
                  fi
                  if test -n "$SECONDNET" -a -n "$RESHUFFLE"; then
                    reShuffle
                    fullconntest
                    if test $FPERR -gt 0; then
                      PINGERRORS+=$FPERR
                      sendalarm 2 "Connectivity errors" "$FPERR + $FPRETRY\n$ERR" 5
                      errwait $ERRWAIT
                    fi
                  fi
		  if test -n "$IPERF"; then iperf3test; fi
                  #MSTOP=$(date +%s)
                fi
                # TODO: Create disk ... and attach to JH VMs ... and test access
                # TODO: Attach additional net interfaces to JHs ... and test IP addr
                WAITTIME+=($(($MSTOP-$WSTART)))
                # Test load balancer
                if test -n "$LOADBALANCER" -a $LBERRORS = 0; then 
		 LBACTIVE=1
		 testLBs
                else
		 LBACTIVE=0
		fi
                TESTTIME=$(($(date +%s)-$MSTOP))
                echo -e "$BOLD *** SETUP DONE ($(($MSTOP-$MSTART))s), TESTS DONE (${TESTTIME}s), DELETE AGAIN $NORM"
                let SUCCRUNS+=1
                THISRUNSUCCESS=1
		sleep 1
                if test $SUCCWAIT -ge 0; then echo -n "Sleep ..."; sleep $SUCCWAIT; echo;
		else echo -n "Hit enter to continue ..."; read ANS; fi
                # Refresh token if needed
                if test -n "$TOKENSTAMP" && test $(($(date +%s)-$TOKENSTAMP)) -ge 36000; then
                  getToken
                  TOKENSTAMP=$(date +%s)
                fi
                # Subtract waiting time (5s here)
                MSTART=$(($MSTART+$(date +%s)-$MSTOP))
                if test -n "$LOADBALANCER" -a "$LBACTIVE" = "1"; then cleanLBs; fi
               fi
               # TODO: Detach and delete disks again
              fi; #JH wait successful
             fi; deleteVMs
            fi; deleteFIPs
           fi; deleteJHVMs
          fi; deleteKeypairs
         fi; waitdelVMs; deleteVols
        fi; waitdelJHVMs
        #echo -e "${BOLD}Ignore port del errors; VM cleanup took care already.${NORM}"
        IGNORE_ERRORS=1
        delete2ndPorts
        #if test -n "$SECONDNET" -o -n "$MANUALPORTSETUP"; then deletePorts; fi
        #deletePorts; deleteJHPorts	# not strictly needed, ports are del by VM del
        unset IGNORE_ERRORS
       fi; deleteVIPs
      fi; waitLBs --nostat; deleteLBs
      delPortsLBs
      deleteJHVols
     # There is a chance that some VMs were not created, but ports were allocated, so clean ...
     fi; cleanupPorts; deleteSGroups
    fi # Wait for LBs to vanish, try deleting again, in case they had been in PENDING_XXXX before
    CLEANUPMODE=1
    if ! waitdelLBs; then unset CLEANUPMODE LBDSTATS; LBAASS=(${DELLBAASS[*]}); deleteLBs; waitdelLBs; fi
    unset CLEANUPMODE; deleteRIfaces
   fi; deleteSubNets
  fi; deleteNets
 fi
 # We may recycle the router
 if test $(($loop+1)) == $MAXITER -o -n "$INTERRUPTED" -o $((($loop+1)%$ROUTERITER)) == 0; then deleteRouters; fi
 #echo "${NETSTATS[*]}"
 echo -e "$BOLD *** Cleanup complete *** $NORM"
 THISRUNTIME=$(($(date +%s)-$MSTART+$TESTTIME))
 # Only account successful runs for total runtime stats
 if test -n "$THISRUNSUCCESS"; then
   TOTTIME+=($THISRUNTIME)
 fi
 # Raise an alarm if we have not yet sent one and we're very slow despite this
 if test -n "$OPENSTACKTOKEN"; then
   if test -n "$BOOTALLATONCE"; then CON=400; NFACT=12; FACT=24; else CON=384; NFACT=12; FACT=36; fi
 else
   if test -n "$BOOTALLATONCE"; then CON=416; NFACT=16; FACT=24; else CON=400; NFACT=16; FACT=36; fi
 fi
 MAXCYC=$(($CON+($FACT+$NFACT/2)*$NOAZS+$NFACT*$NONETS+$FACT*$NOVMS))
 MINCYC=$(($MAXCYC/6))
 if test -n "$SECONDNET"; then let MAXCYC+=$(($NFACT*$NONETS+$NFACT*$NOVMS)); fi
 if test -n "$RESHUFFLE"; then let MAXCYC+=$((2*$NFACT*$NOVMS)); fi
 if test -n "$FULLCONN"; then let MAXCYC+=$(($NOVMS*$NOVMS/10)); fi
 if test -n "$IPERF"; then let MAXCYC+=$((6*$NONETS)); fi
 if test -n "$LOADBALANCER"; then let MAXCYC+=$((36+4*$NOVMS+$WAITLB)); fi
 # FIXME: We could check THISRUNSUCCESS instead?
 SLOW=0
 if test $VMERRORS = 0 -a $WAITERRORS = 0 -a $THISRUNTIME -gt $MAXCYC; then
    sendalarm 1 "SLOW PERFORMANCE" "Cycle time: $THISRUNTIME (max $MAXCYC)" $MAXCYC
    #waiterr $WAITERR
    SLOW=1
 fi
 if test -z "$THISRUNSUCCESS"; then let SLOW+=1; fi
 RELPERF=$(echo "scale=2; 10*$THISRUNTIME/$MAXCYC" | bc -l)
 log_grafana "totDur" "$MAXCYC" "$RELPERF" "$SLOW"
 sendbufferedalarms
 sendrecoveryalarm
 allstats
 if test -n "$FULLCONN"; then CONNTXT="$CONNERRORS Conn Errors, "; else CONNTXT=""; fi
 if test -n "$LOADBALANCER"; then LBTXT="$LBERRORS LB Errors, "; else LBTXT=""; fi
 echo -e "This run ($((loop+1))/$MAXITER): Overall $ROUNDVMS / ($NOVMS + $NOAZS) VMs, $APICALLS CLI calls: $(($(date +%s)-$MSTART))s+${TESTTIME}s=${THISRUNTIME}s $((100*$THISRUNTIME/$MAXCYC))%\n $VMERRORS VM login errors, $WAITERRORS VM timeouts, $APIERRORS API errors (of which $APITIMEOUTS API timeouts), $PINGERRORS Ping Errors\n ${CONNTXT}${LBTXT}$(date +'%Y-%m-%d %H:%M:%S %Z')"
#else
#  usage
fi
let CUMAPIERRORS+=$APIERRORS
let CUMAPITIMEOUTS+=$APITIMEOUTS
let CUMVMERRORS+=$VMERRORS
let CUMLBERRORS+=$LBERRORS
let CUMPINGRETRIES+=$FPRETRY
let CUMPINGERRORS+=$PINGERRORS
let CUMWAITERRORS+=$WAITERRORS
let CUMCONNERRPRS+=$CONNERRORS
let CUMAPICALLS+=$APICALLS
let CUMVMS+=$ROUNDVMS
let RUNS+=1

if test -z "$OS_PROJECT_NAME"; then OPRJ="$OS_CLOUD"; else OPRJ="$OS_PROJECT_NAME"; fi

# Moved opportunity to interrupt here - so we get stats sent ...
echo -n "Hit ^C now to interrupt ..."
if test $THISRUNTIME -lt $MINCYC; then
  echo -n " extra sleep for $(($MINCYC-$THISRUNTIME))s ..."
  sleep $(($MINCYC-$THISRUNTIME))
fi
sleep 5
echo

CDATE=$(date +%Y-%m-%d)
CTIME=$(date +%H:%M:%S)
if test -n "$FULLCONN"; then CONNTXT="$CUMCONNERRORS Conn ERRORS"; CONNST="|$CUMCONNERRORS"; else CONNTXT=""; CONNST=""; fi
if test -n "$LOADBALANCER"; then LBTXT="$CUMLBERRORS LB ERRORS"; LBST="|$CUMLBERRORS"; else LBTXT=""; LBST=""; fi
if cycle_mon || test $(($loop+1)) == $MAXITER -o -n "$INTERRUPTED"; then
  if test -n "$ROUTERS"; then deleteRouters; fi
  reallysendalarm 0 "Statistics for $LASTDATE $LASTTIME - $CDATE $CTIME" "
$RPRE $VERSION on $HOSTNAME testing $STRIPLE ($JHIMG/$IMG):

$RUNS deployments ($SUCCRUNS successful, $CUMVMS/$(($RUNS*($NOAZS+$NOVMS))) VMs, $CUMAPICALLS CLI calls)
$CUMVMERRORS VM Login ERRORS
$CUMWAITERRORS VM Timeout ERRORS
$CUMAPIERRORS API ERRORS
$CUMAPITIMEOUTS API TIMEOUTS
$CUMPINGERRORS Ping FAILURES
$CUMPINGRETRIES Ping retries
$CONNTXT
$LBTXT

$(allstats)

#TEST: $SHORT_DOMAIN|$VERSION|$RPRE|$HOSTNAME|$OPRJ|$OS_REGION_NAME
#STAT: $LASTDATE|$LASTTIME|$CDATE|$CTIME
#RUN: $RUNS|$SUCCRUNS|$CUMVMS|$((($NOAZS+$NOVMS)*$RUNS))|$CUMAPICALLS
#ERRORS: $CUMVMERRORS|$CUMWAITERRORS|$CUMAPIERRORS|$APITIMEOUTS|$CUMPINGERRORS$CONNST$LBST
$(allstats -m)
" 0
  echo "#TEST: $SHORT_DOMAIN|$VERSION|$RPRE|$HOSTNAME|$OPRJ|$OS_REGION_NAME
#STAT: $LASTDATE|$LASTTIME|$CDATE|$CTIME
#RUN: $RUNS|$CUMVMS|$CUMAPICALLS
#ERRORS: $CUMVMERRORS|$CUMWAITERRORS|$CUMAPIERRORS|$APITIMEOUTS|$CUMPINGERRORS$CONNST
$(allstats -m)" > $DATADIR/Stats.$LASTDATE.$LASTTIME.$CDATE.$CTIME.psv

  compress_and_upload $DATADIR/Stats.$LASTDATE.$LASTTIME.$CDATE.$CTIME.psv
  # Reset counters ...
  TOTERR+=$(($CUMVMERRORS+$CUMAPIERRORS+$CUMAPITIMEOUTS+$CUMPINGERRORS+$CUMWAITERRORS+$CUMCONNERRORS+$CUMLBERRORS))
  CUMVMERRORS=0
  CUMAPIERRORS=0
  CUMAPITIMEOUTS=0
  CUMPINGERRORS=0
  CUMPINGRETRIES=0
  CUMWAITERRORS=0
  CUMCONNERRORS=0
  CUMAPICALLS=0
  CUMLBERRORS=0
  CUMVMS=0
  LASTDATE="$CDATE"
  LASTTIME="$CTIME"
  RUNS=0
  SUCCRUNS=0
  # Reset stats
  NETSTATS=()
  FIPSTATS=()
  LBSTATS=()
  VOLSTATS=()
  NOVASTATS=()
  NOVABSTATS=()
  VOLCSTATS=()
  VOLDSTATS=()
  VMCSTATS=()
  LBCSTATS=()
  LBDSTATS=()
  VMDSTATS=()
  TOTTIME=()
  WAITTIME=()
  PITIME=()
  BANDWIDTH=()
  STATSENT=1
fi

# Clean up residuals, if any
if test $(($loop+1)) == $MAXITER -o $((($loop+1)%$ROUTERITER)) == 0 -o -n "$INTERRUPTED"; then waitnetgone; fi
#waitnetgone
if test "$RPRE" == "APIMonitor_${STARTDATE}_" -a "$STATSENT" == "1"; then
  unset STATSENT
  #LASTDATE="$CDATE"
  STARTDATE=$(date +%s)
  rm -f $DATADIR/${RPRE}Keypair_JH.pem $DATADIR/${RPRE}Keypair_VM.pem ~/.ssh/known_hosts.$RPRE ~/.ssh/known_hosts.$RPRE.old $DATADIR/${RPRE}user_data_JH.yaml $DATADIR/${RPRE}user_data_VM.yaml
  if test "$LOGFILE" == "${RPRE%_}.log"; then
    RPRE="APIMonitor_${STARTDATE}_"
    compress_and_upload "$LOGFILE"
    LOGFILE="${RPRE%_}.log"
  else
    RPRE="APIMonitor_${STARTDATE}_"
  fi
  if test "$TAG" == "1"; then TAGARG="--tag ${RPRE%_}"; fi
  if test $(($loop+1)) != $MAXITER -a -z "$INTERRUPTED"; then 
    echo "Using new $RPRE prefix for resrcs on $TRIPLE (${AZS[*]})"
    #loop=-1
  fi
fi

sleep 1
let loop+=1
done

#if test -n "$LOGFILE"; then
#  compress_and_upload "$LOGFILE"
#fi
rm -f $DATADIR/${RPRE}Keypair_JH.pem $DATADIR/${RPRE}Keypair_VM.pem ~/.ssh/known_hosts.$RPRE ~/.ssh/known_hosts.$RPRE.old $DATADIR/${RPRE}user_data_JH.yaml $DATADIR/${RPRE}user_data_VM.yaml
if test "$REFRESHPRJ" != 0; then cleanprj; fi

exit $TOTERR<|MERGE_RESOLUTION|>--- conflicted
+++ resolved
@@ -98,11 +98,7 @@
 # ./api_monitor.sh -n 8 -d -P -s -m urn:smn:eu-de:0ee085d22f6a413293a2c37aaa1f96fe:APIMon-Notes -m urn:smn:eu-de:0ee085d22f6a413293a2c37aaa1f96fe:APIMonitor -i 100
 # (SMN is OTC specific notification service that supports sending SMS.)
 
-<<<<<<< HEAD
 VERSION=1.85
-=======
-VERSION=1.84
->>>>>>> fb63fb23
 
 # debugging
 if test "$1" == "--debug"; then set -x; shift; fi
@@ -1843,26 +1839,12 @@
 {
   local FLOAT RESP
   #createResources $NOAZS NETSTATS JHPORT NONE NONE "" id $NETTIMEOUT neutron port-create --security-group ${SGROUPS[0]} --name "${RPRE}Port_JH\${no}" ${JHNETS[0]} || return
-<<<<<<< HEAD
-  # Actually this fails if the port is not assigned to a VM yet
-  #  -- we can not associate a FIP to a port w/o dev owner
-  # So wait for JHPORTS having a device owner
-  #echo "Wait for JHPorts: "
-  waitResources NETSTATS JHPORT JPORTSTAT JVMSTIME "NONNULL" "NONONO" "device_owner" $NETTIMEOUT neutron port-show
-=======
-  ostackcmd_tm NETSTATS $NETTIMEOUT neutron net-external-list || return 1
-  #EXTNET=$(echo "$OSTACKRESP" | grep '^| [0-9a-f-]* |' | sed 's/^| \([0-9a-f-]*\) | \([^ ]*\).*$/\2/')
-  EXTNET=$(echo "$OSTACKRESP" | grep '^| [0-9a-f-]* |' | sed 's/^| \([0-9a-f-]*\) | \([^ ]*\).*$/\1/')
-  # Not needed on OTC, but for most other OpenStack clouds:
-  # Connect Router to external network gateway
-  ostackcmd_tm NETSTATS $NETTIMEOUT neutron router-gateway-set ${ROUTERS[0]} $EXTNET
   if test -n "$FIPWAITPORTDEVOWNER"; then
     # Actually this fails if the port is not assigned to a VM yet
     #  -- we can not associate a FIP to a port w/o dev owner on some clouds
     # So wait for JHPORTS having a device owner
     waitResources NETSTATS JHPORT JPORTSTAT JVMSTIME "NONNULL" "NONONO" "device_owner" $NETTIMEOUT neutron port-show
   fi
->>>>>>> fb63fb23
   # Now FIP creation is safe
   createResources $NOAZS FIPSTATS FIP JHPORT NONE "" id $FIPTIMEOUT neutron floatingip-create --port-id \$VAL --description ${RPRE}JH\$no $EXTNET
   if test $? != 0 -o -n "$INJECTFIPERR"; then return 1; fi
