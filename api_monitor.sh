#!/bin/bash
# api_monitor.sh
# 
# Test script testing the reliability and performance of OpenStack API
# It works by doing a real scenario test: Setting up a real environment
# With routers, nets, jumphosts, disks, VMs, ...
# 
# We collect statistics on API call performance as well as on resource
# creation times.
# Failures are noted and alarms are generated.
#
# Status:
# - Errors not yet handled everywhere
# - Live Volume and NIC attachment not yet implemented
# - Log too verbose for permament operation ...
# - Script allows to create multiple nets/subnets independent from no of AZs,
#   which may need more testing.
# - Done: Convert from neutron/cinder/nova/... to openstack (-o / -O)
#
# TODO:
# - Align sendalarm with Grafana database entries
#
# (c) Kurt Garloff <kurt.garloff@t-systems.com>, 2/2017-7/2017
# (c) Kurt Garloff <kurt@garloff.de>, 2019
# (c) Kurt Garloff <scs@garloff.de>, 2020
# License: CC-BY-SA (4.0)
#
# General approach:
# - create router (VPC)
# - create 1+$NONETS (1+2) nets -- $NONETS is normally the # of AZs
# - create 1+$NONETS subnets
# - create security groups
# - create virtual IP (for outbound SNAT via JumpHosts)
# - create SSH keys
# - create $NOAZS JumpHost VMs by
#   a) creating disks (from image)
#   b) creating ports
#   c) creating VMs
# - associating a floating IP to each Jumphost
# - configuring the virtIP as default route
# - JumpHosts do SNAT for outbound traffic and port forwarding for inbound
#   (this used to require SUSE images with SFW2-snat package to work, but now
#    should work on most images, assuming iptables rules can be configured)
# - create N internal VMs striped over the nets and AZs by
#   a) creating disks (from image) -- if option -d is not used
#   b) creating a port -- if option -P is not used
#   c) creating VM (from volume or from image, dep. on -d)
#   (Steps a and c take long, so we do many in parallel and poll for progress)
#   d) do some property changes to VMs
# - after everything is complete, we wait for the VMs to be up
# - we ping them, log in via ssh and see whether they can ping to the outside world (dns.google)
#
# - Finally, we clean up ev'thing in reverse order
#   (We have kept track of resources to clean up.

#    We can also identify them by name, which helps if we got interrupted, or
#    some cleanup action failed.)
#
# So we end up testing: Router, incl. default route (for SNAT instance),
#  networks, subnets, and virtual IP, security groups and floating IPs,
#  volume creation from image, deletion after VM destruction
#  VM creation from bootable volume (and from image if -d is given)
#  Metadata service (without it ssh key injection fails of course)
#  Images (we use openSUSE for the jumphost for SNAT/port-fwd and CentOS7 by dflt for VMs)
#  Waiting for volumes and VMs
#  Destroying all of these resources again
#
# We do some statistics on the duration of the steps (min, avg, median, 95% quantile, max)
# We of course also note any errors and timeouts and report these, optionally sending
#  email or (on OTC) SMN alarms.
#
# This takes rather long, as typical CLI calls take b/w 1 and 5s on OpenStack clouds
# (including the round trip to keystone for the token).
#
# Future enhancements:
# - dynamically attach an additional disk
# - test DNS (designate)
# - test object storage (swift/s3)
#
# Optimization possibilities:
# - DONE: Cache token and reuse when creating a large number of resources in a loop
#   Use option -O (not used for volume create, LB create and image stuff)
#
# Prerequisites:
# - Working python-XXXclient tools (openstack, glance, neutron, nova, cinder)
# - Optionally otc.sh from otc-tools (only if using optional SMN -m and project creation -p)
# - Optionally sendmail (only if email notification is requested)
# - jq (for JSON processing)
# - python2 or 3 for math used to calc statistics
# - SUSE image with SNAT/port-fwd (SuSEfirewall2-snat pkg) for the JumpHosts recommended
#   (but we can do manual iptables settings otherwise nowadays)
# - Any image for the VMs that allows login as user DEFLTUSER (linux) with injected key
#   (If we use -2/-3/-4, we also need a SUSE image to have the cloud-multiroute pkg in there.)
#
# Example:
# Run 100 loops deploying (and deleting) 2+8 VMs (including nets, volumes etc.),
# booting VMs directly from images (and creating ports implicitly), but with single calls (no -D).
# with daily statistics sent to SMN...APIMon-Notes and Alarms to SMN...APIMonitor
# ./api_monitor.sh -n 8 -d -P -s -m urn:smn:eu-de:0ee085d22f6a413293a2c37aaa1f96fe:APIMon-Notes -m urn:smn:eu-de:0ee085d22f6a413293a2c37aaa1f96fe:APIMonitor -i 100
# (SMN is OTC specific notification service that supports sending SMS.)

<<<<<<< HEAD
VERSION=1.111
=======
VERSION=1.113
>>>>>>> 871ad412

APIMON_ARGS="$@"
# debugging
if test "$1" == "--debug"; then set -x; shift; fi

# Sanitize locale
export LANG=en_US.UTF-8
export LC_ALL=C # en_US.UTF-8
export LC_NUMERIC=C #en_US.UTF-8

# TODO: Document settings that can be ovverriden by environment variables
# such as PINGTARGET, ALARMPRE, FROM, [JH]IMG, [JH]IMGFILT, JHDEFLTUSER, DEFLTUSER, [JH]FLAVOR

# User settings
#export TZ=UTC
#if test -z "$PINGTARGET"; then PINGTARGET=f-ed2-i.F.DE.NET.DTAG.DE; fi
if test -z "$PINGTARGET"; then PINGTARGET=google-public-dns-b.google.com; fi
if test -z "$PINGTARGET2"; then PINGTARGET2=dns.quad9.net; fi

# Prefix for test resources
FORCEDEL=NONONO
STARTDATE=$(date +%s)
if test -z "$RPRE"; then RPRE="APIMonitor_${STARTDATE}_"; fi
if test "$RPRE" == "${RPRE%_}"; then echo "Need trailing _ for prefix RPRE"; exit 1; fi
SHORT_DOMAIN="${OS_USER_DOMAIN_NAME##*OTC*00000000001000}"
SHPRJ="${OS_PROJECT_NAME%_Project}"
ALARMPRE="${SHORT_DOMAIN:3:3}/${OS_REGION_NAME}/${SHPRJ#*_}"
SHORT_DOMAIN=${SHORT_DOMAIN:-$OS_PROJECT_NAME}
GRAFANANM="${GRAFANANM:-api-monitoring}"
WAITLB=${WAITLB:-16}
KPTYPE=${KPTYPE:-rsa}

# Find python openstackclient install
# Returns comppy
find_ostclient_compute()
{
  ostclient=`type -p openstack`
  ostdir=`dirname $ostclient`
  for dir in ~/.local/python3.* ~/.local/python3 \
	     ${ostdir%/*}/lib/python3.*/site-packages ${ostdir%/*}/lib/python3/site-packages \
             ${ostdir%/*}/lib/python3.*/dist-packages ${ostdir%/*}/lib/python3/dist-packages \
	     ${ostdir%/*}/lib/python3.*; do
    comppy=`ls -d ${dir}/openstackclient/compute 2>/dev/null`
    if test -d "$comppy"; then return 0; fi
  done
  if ! test -d "$comppy"; then echo "INFO: Can not find openstackclient $comppy" 2>&1; unset comppy; return 1; fi
}

# Patch openstackclient to support booting with --block-device
patch_openstackclient_disklessboot()
{
  find_ostclient_compute || return
  srvpy=$comppy/v2/server.py
  if grep -A1 'disk_group = parser.add_mutually_excl' $srvpy 2>/dev/null | grep 'required=True' 2>/dev/null >/dev/null; then
    echo "INFO: patching openstackclient $srvpy ..."
    sudo cp -p $srvpy $srvpy.orig
    sudo sed -i '/disk_group = parser\.add_mutually_excl/{n
s@required=True@required=False@
b exit
}
:exit' $srvpy
    echo "INFO: openstackclient patched $?"
  fi
}

# Patch openstackclient to support availabiliy zone list --compute as project member
patch_openstackclient_computeazlist()
{
  ostackver=$(openstack --version | sed 's/^openstack //')
  find_ostclient_compute || return
  case $ostackver in
	6.3.0|6.4.0)
		;;
	*)
		return;;
  esac
  avz=${comppy%/*}/common/availability_zone.py
  if test ! -r "$avz"; then echo "No such file $avz to patch" 1&>2; return 1; fi
  if grep 'ForbiddenException' $avz >/dev/null 2>&1; then return 0; fi
  echo "INFO: patching openstackclient $avz ..."
  sudo cp -p $avz $avz.orig
  sudo sed -i 's/nova_exceptions/sdk_exceptions/g' $avz
  sudo sed -i '/from novaclient import exceptions/{
i from openstack import exceptions as openstack_exceptions
}' $avz
  sudo sed -i 's/sdk_exceptions\.Forbidden:/(sdk_exceptions.Forbidden,openstack_exceptions.ForbiddenException):/g' $avz
  sudo sed -i 's/data = compute_client\.availability_zones(details=True)/data = list(compute_client.availability_zones(details=True))/' $avz
  sudo sed -i 's/data = volume_client\.availability_zones()/data = list(volume_client.availability_zones())/' $avz
}

# Number of VMs and networks
if test -z "$AZS"; then
  #AZS=$(nova availability-zone-list 2>/dev/null| grep -v '\-\-\-' | grep -v 'not available' | grep -v '| Name' | sed 's/^| \([^ ]*\) *.*$/\1/' | sort -n)
  #AZS=$(openstack availability zone list 2>/dev/null| grep -v '\-\-\-' | grep -v 'not available' | grep -v '| Name' | grep -v '| Zone Name' | sed 's/^| \([^ ]*\) *.*$/\1/' | sort -n)
  AZS=$(openstack availability zone list --compute -f json 2>/dev/null | jq '.[] | select(."Zone Status" == "available")."Zone Name"'  | tr -d '"' | sort -u)
  if test -z "$AZS"; then AZS=$(otc.sh vm listaz 2>/dev/null | grep -v region | sort -u); fi
  if test -z "$AZS"; then
    # Dangerous territory, guard it by PATCHOSTACK
    if test -n "$PATCHOSTACK"; then
      echo "ERROR: Broken openstack client 6.3/6.4 (openstack availability zone list --compute fails). Trying to patch." 1>&2
      patch_openstackclient_computeazlist
      AZS=$(openstack availability zone list --compute -f json 2>/dev/null | jq '.[] | select(."Zone Status" == "available")."Zone Name"'  | tr -d '"' | sort -u)
    fi
    if test -z "$AZS"; then
      echo "ERROR: openstack client still broken. Working around with curl ..." 1>&2
      if test -n "$OS_CACERT"; then CURLARG="--cacert $OS_CACERT"; else unset CURLARG; fi
      NOVAEP=$(openstack catalog list -f json | jq '.[] | select(.Name == "nova") | .Endpoints[] | select(.interface == "public") | .url' | tr -d '"')
      TKN=$(openstack token issue -f value -c id)
      RESP=$(curl $CURLARG -H "Accept: application/json" -H "X-Auth-Token: $TKN" -X GET "$NOVAEP/os-availability-zone" 2>/dev/null)
      unset TKN
      if test -n "$RESP"; then
	AZS=$(echo "$RESP" | jq '.availabilityZoneInfo[] | select(.zoneState.available == true) | .zoneName' | tr -d '"')
      fi
    fi
    if test -z "$AZS"; then echo "ERROR: Still no luck. Pass AZS manually or install openstackclient-6.5+" 1>&2; exit 1; fi
  fi
fi
AZS=($AZS)
#echo "${#AZS[*]} AZs: ${AZS[*]}"; exit 0
NOAZS=${#AZS[*]}
if test -z "$VAZS"; then
  #VAZS=$(cinder availability-zone-list 2>/dev/null| grep -v '\-\-\-' | grep -v 'not available' | grep -v '| Name' | sed 's/^| \([^ ]*\) *.*$/\1/' | sort -n)
  #VAZS=$(openstack availability zone list --volume 2>/dev/null| grep -v '\-\-\-' | grep -v 'not available' | grep -v '| Name' | grep -v '| Zone Name' | sed 's/^| \([^ ]*\) *.*$/\1/' | sort -n)
  VAZS=$(openstack availability zone list --volume -f json | jq '.[] | select(."Zone Status" == "available")."Zone Name"'  | tr -d '"' | sort -u)
fi
if test -z "$VAZS"; then VAZS=(${AZS[*]}); else VAZS=($VAZS); fi
NOVAZS=${#VAZS[*]}
if test $NOAZS -gt 1 -a -z "$NAZS"; then
  NAZS=$(openstack availability zone list --network -f json | jq '.[] | select(."Zone Status" == "available")."Zone Name"'  | tr -d '"' | sort -u)
fi
if test -n "$NAZS"; then NAZS=($NAZS); fi
NONAZS=${#NAZS[*]}
#echo "AZs: ${AZS[*]}, VAZs: ${VAZS[*]}, NAZs: ${NAZS[*]}"
NOVMS=12
NONETS=$NOAZS
MANUALPORTSETUP=1
ROUTERITER=1
if test -z "$DEFAULTNAMESERVER"; then
if [[ $OS_AUTH_URL == *otc*t-systems.com* ]]; then
  NAMESERVER=${NAMESERVER:-100.125.4.25}
fi
if test -z "$NAMESERVER"; then NAMESERVER=8.8.8.8; fi
fi

MAXITER=-9999

ERRWAIT=1
VMERRWAIT=2

unset DISASSOC

# API timeouts
NETTIMEOUT=26
FIPTIMEOUT=36
NOVATIMEOUT=28
NOVABOOTTIMEOUT=48
CINDERTIMEOUT=32
GLANCETIMEOUT=32
DEFTIMEOUT=22
TIMEOUTFACT=1

REFRESHPRJ=0
SUCCWAIT=${SUCCWAIT:-5}

DOMAIN=$(grep '^search' /etc/resolv.conf | awk '{ print $2; }'; exit ${PIPESTATUS[0]}) || DOMAIN=otc.t-systems.com
HOSTNAME=$(hostname)
FQDN=$(hostname -f 2>/dev/null) || FQDN=$HOSTNAME.$DOMAIN
echo "Running api_monitor.sh v$VERSION on host $FQDN with arguments $APIMON_ARGS"
if test -z "$OS_PROJECT_NAME"; then
	TRIPLE="$OS_CLOUD"
	STRIPLE="$OS_CLOUD"
	ALARMPRE="$OS_CLOUD"
	CLOUDDIR="$OS_CLOUD"
else
	TRIPLE="$OS_USER_DOMAIN_NAME/$OS_PROJECT_NAME/$OS_REGION_NAME"
	STRIPLE="$SHORT_DOMAIN/$SHPRJ/$OS_REGION_NAME"
	ALARMPRE="$STRIPLE"
	CLOUDDIR="$SHPRJ"
fi
if ! echo "$@" | grep '\(CLEANUP\|CONNTEST\)' >/dev/null 2>&1; then
  echo "Using $RPRE prefix for resrcs on $TRIPLE (${AZS[*]})"
fi

# Images, flavors, disk sizes defaults -- these can be overriden
# Ideally have SUSE image with SuSEfirewall2-snat for JumpHosts, will be detected
# otherwise raw iptables commands will set up SNAT.
# For 2nd interface (-2/3/4), use also SUSE image with cloud-multiroute
#IMG="${JHIMG:-Standard_openSUSE_15_latest}"
#IMG="${JHIMG:-openSUSE 15.6}"
IMG="${IMG:-Ubuntu 24.04}"
# Pass " " to filter if you don't need the optimization of image filtering
#IMGFILT="${IMGFILT:---property-filter os_distro=Ubuntu}"
#JHIMG="${JHIMG:-Standard_openSUSE_15_latest}"
#JHIMG="${JHIMG:-openSUSE 15.6}"
#JHIMG="${JHIMG:-Ubuntu 24.04}"
JHIMG="${JHIMG:-$IMG}"
#JHIMGFILT="${JHIMGFILT:---property-filter os_distro=openSUSE}"
# ssh login names with injected key
if test "${IMG:0:6}" = "Ubuntu"; then
  DEFLTUSER=${DEFLTUSER:-ubuntu}
else
  DEFLTUSER=${DEFLTUSER:-linux}
fi
if test "${JHIMG:0:6}" = "Ubuntu"; then
  JHDEFLTUSER=${JHDEFLTUSER:-ubuntu}
else
  JHDEFLTUSER=${JHDEFLTUSER:-linux}
fi
# SCS flavor names as defaults
#JHFLAVOR=${JHFLAVOR:-computev1-1}
JHFLAVOR=${JHFLAVOR:-SCS-1V-2}
FLAVOR=${FLAVOR:-SCS-1L-1}

# Optionally increase JH and VM volume sizes beyond image size
# (slows things down due to preventing quick_start and growpart)
ADDJHVOLSIZE=${ADDJHVOLSIZE:-0}
ADDVMVOLSIZE=${ADDVMVOLSIZE:-0}

DATADIR="${DATADIR:-$PWD/$CLOUDDIR}"
if ! test -d "$DATADIR"; then mkdir "$DATADIR"; fi

LOGFILE="$DATADIR/${RPRE%_}.log"
SSHHOSTSFILE="$DATADIR/known_hosts.${RPRE%_}"
declare -i APIERRORS=0
declare -i APITIMEOUTS=0
declare -i APICALLS=0
declare -i TOTERR=0

declare -a ALARMBUFFER=()
declare -i BUFFEREDALARMS=0

# Nothing to change below here
BOLD="\e[0;1m"
REV="\e[0;3m"
NORM="\e[0;0m"
RED="\e[0;31m"
GREEN="\e[0;32m"
YELLOW="\e[0;33m"


# python3?
if test -n "$(type -p python3)"; then PYTHON3=$(type -p python3); else unset PYTHON3; fi

usage()
{
  #echo "Usage: api_monitor.sh [-n NUMVM] [-l LOGFILE] [-p] CLEANUP|DEPLOY"
  echo "Usage: api_monitor.sh [options]"
  echo " --debug Use set -x to print every line executed"
  echo " -n N   number of VMs to create (beyond #AZ JumpHosts, def: 12)"
  echo " -N N   number of networks/subnets/jumphosts to create (def: # AZs)"
  echo " -l LOGFILE record all command in LOGFILE"
  echo " -a N   send at most N alarms per iteration (first plus N-1 summarized)"
  echo " -R     send recovery email after a completely successful iteration and alarms before"
  echo " -e ADR sets eMail address for notes/alarms (assumes working MTA)"
  echo "         second -e splits eMails; notes go to first, alarms to second eMail"
  echo " -E     exit on error (for CONNTEST)"
  echo " -m URN sets notes/alarms by SMN (pass URN of queue)"
  echo "         second -m splits notifications; notes to first, alarms to second URN"
  echo " -s [SH] sends stats as well once per day (or every SH hours), not just alarms"
  echo " -S [NM] sends stats to grafana via local telegraf http_listener (def for NM=api-monitoring)"
  echo " -q     do not send any alarms"
  echo " -d     boot Directly from image (not via volume)"
  echo " -vt TP use volumetype TP (overrides env VOLUMETYPE)"
  echo " -z SZ  boots VMs from volume of size SZ"
  echo " -Z     do not create volume for JHs separately"
  echo " -P     do not create Port before VM creation"
  echo " -D     create all VMs with one API call (implies -d -P)"
  echo " -i N   sets max number of iterations (def = -1 = inf)"
  echo " -r N   only recreate router after each Nth iteration"
  echo " -g N   increase VM volume size by N GB (ignored for -d/-D)"
  echo " -G N   increase JH volume size by N GB"
  echo " -w N   sets error wait (API, VM): 0-inf seconds or neg value for interactive wait"
  echo " -W N   sets error wait (VM only): 0-inf seconds or neg value for interactive wait"
  echo " -V N   set success wait: Stop for N seconds (neg val: interactive) before tearing down"
  echo " -p N   use a new project every N iterations"
  echo " -c     noColors: don't use bold/red/... ASCII sequences"
  echo " -C     full Connectivity check: Every VM pings every other"
  echo " -o     translate nova/cinder/neutron/glance into openstack client commands"
  echo " -O     like -o, but use token_endpoint auth (after getting token)"
  echo " -x     assume eXclusive project, clean all floating IPs found"
  echo " -I     dIsassociate floating IPs before deleting them"
  echo " -L     create HTTP Loadbalancer (LBaaSv2/octavia) and test it"
  echo " -LL    create TCP  Loadbalancer (LBaaSv2/octavia) and test it"
  echo " -LP PROV  create TCP LB with provider PROV test it (-LO is short for -LP ovn)"
  echo " -LR    reverse order of LB healthmon and member creation and deletion"
  echo " -X     test list requests for octavia, swift, heat, designte, barbican, manila, aodh,"
  echo "         gnocchi, magnum, senlin, ironic if those are advertised in the catalog"
  echo " -b     run a simple compute benchmark (4k pi with bc)"
  echo " -B     measure TCP BW b/w VMs (iperf3)"
  echo " -M     measure disk I/O bandwidth & latency (fio)"
  echo " -t     long Timeouts (2x, multiple times for 3x, 4x, ...)"
  echo " -T     assign tags to resources; use to clean up floating IPs"
  echo " -2     Create 2ndary subnets and attach 2ndary NICs to VMs and test"
  echo " -3     Create 2ndary subnets, attach, test, reshuffle and retest"
  echo " -4     Create 2ndary subnets, reshuffle, attach, test, reshuffle and retest"
  echo " -R2    Recreate 2ndary ports after detaching (OpenStack <= Mitaka bug)"
  echo "Or: api_monitor.sh [-f] [-o/-O] CLEANUP XXX to clean up all resources with prefix XXX"
  echo "        Option -f forces the deletion"
  echo "Or: api_monitor.sh [Options] CONNTEST XXX for full conn test for existing env XXX"
  echo "        Options: [-2/3/4] [-o/O] [-i N] [-e ADR] [-E] [-w/W/V N] [-l LOGFILE]"
  echo "You need to have the OS_ variables set to allow OpenStack CLI tools to work."
  echo "You can override defaults by exporting the environment variables AZS, VAZS, NAZS, RPRE,"
  echo " PINGTARGET, PINGTARGET2, GRAFANANM, [JH]IMG, [JH]IMGFILT, [JH]FLAVOR, [JH]DEFLTUSER,"
  echo " ADDJHVOLSIZE, ADDVMVOLSIZE, SUCCWAIT, ALARMPRE, FROM, ALARM_/NOTE_EMAIL_ADDRESSES, VOLUMETYPE,"
  echo " NAMESERVER/DEFAULTNAMESERVER, SWIFTCONTAINER, FIPWAITPORTDEVOWNER, EXTSEARCH, OS_EXTRA_PARAMS."
  echo "Typically, you should configure OS_CLOUD, [JH]IMG, [JH]FLAVOR, [JH]DEFLTUSER."
  exit 0
}

while test -n "$1"; do
  case $1 in
    "-n") NOVMS=$2; shift;;
    "-n"*) NOVMS=${1:2};;
    "-N") NONETS=$2; shift;;
    "-l") LOGFILE="$2"; shift;;
    "help"|"-h"|"--help") usage;;
    "-s") SENDSTATS=1
          if test -n "$2" -a "$2" != "CLEANUP" -a "$2" != "DEPLOY" -a "${2:0:1}" != "-"; then SENDSTATHR="$2"; shift; fi;;
    "-S") GRAFANA=1;
          if test -n "$2" -a "$2" != "CLEANUP" -a "$2" != "DEPLOY" -a "${2:0:1}" != "-"; then GRAFANANM="$2"; shift; fi;;
    "-P") unset MANUALPORTSETUP;;
    "-d") BOOTFROMIMAGE=1;;
    "-vt") VOLUMETYPE=$2; shift;;
    "-z") VMVOLSIZE=$2; shift;;
    "-Z") NOJHVOL=1;;
    "-D") BOOTALLATONCE=1; BOOTFROMIMAGE=1; unset MANUALPORTSETUP;;
    "-e") if test -z "$EMAIL"; then EMAIL="$2"; else EMAIL2="$2"; fi; shift;;
    "-m") if test -z "$SMNID"; then SMNID="$2"; else SMNID2="$2"; fi; shift;;
    "-q") NOALARM=1;;
    "-a") MAXALARMS=$2; shift;;
    "-R") SENDRECOVERY=1;;
    "-i") MAXITER=$2; shift;;
    "-g") ADDVMVOLSIZE=$2; shift;;
    "-G") ADDJHVOLSIZE=$2; shift;;
    "-w") ERRWAIT=$2; VMERRWAIT=$2; shift;;
    "-W") VMERRWAIT=$2; shift;;
    "-V") SUCCWAIT=$2; shift;;
    "-f") FORCEDEL=XDELX;;
    "-p") REFRESHPRJ=$2; shift;;
    "-c") NOCOL=1;;
    "-C") FULLCONN=1;;
    "-o") OPENSTACKCLIENT=1;;
    "-O") OPENSTACKCLIENT=1; OPENSTACKTOKEN=1;;
    "-x") CLEANALLFIPS=1;;
    "-X") TESTAUX=1;;
    "-I") DISASSOC=1;;
    "-r") ROUTERITER=$2; shift;;
    "-L") LOADBALANCER=1;;
    "-LL") LOADBALANCER=1; TCP_LB=1;;
    "-LP") LOADBALANCER=1; TCP_LB=1; LB_PROVIDER="--provider $2"; shift;;
    "-LO") LOADBALANCER=1; TCP_LB=1; LB_PROVIDER="--provider ovn";;
    "-LR") REVERSEHMMEMBER=1 ;;
    "-b") BCBENCH=1;;
    "-B") IPERF=1;;
    "-M") FIOBENCH=1;;
    "-t") let TIMEOUTFACT+=1;;
    "-T") TAG=1; TAGARG="--tag ${RPRE%_}";;
    "-R2") SECONDRECREATE=1;;
    "-2") SECONDNET=1;;
    "-3") SECONDNET=1; RESHUFFLE=1;;
    "-4") SECONDNET=1; RESHUFFLE=1; STARTRESHUFFLE=1;;
    "-E") EXITERR=1;;
    "--debug") set -x;;
    "--os-cloud") export OS_CLOUD="$2"; shift;;
    "--os-cloud="*) export OS_CLOUD="${1#--os-cloud=}";;
    "CLEANUP") break;;
    "CONNTEST") if test "$MAXITER" == "-9999"; then MAXITER=1; fi; break;;
    *) echo "Unknown argument \"$1\""; exit 1;;
  esac
  shift
done

if test "$1" != "CONNTEST"; then
  trap exithandler SIGINT
  if test -n "$SECONDNET" -a -z "$FULLCONN"; then
    echo "Warning: 2ndary interfaces (-2/3/4) without full conn test (-C)?"
  fi
fi

# Test precondition
type -p openstack >/dev/null 2>&1
if test $? != 0; then
  echo "Need openstack client installed"
  exit 1
fi
OSTACKVERSION=$(openstack --version | sed 's/^[^0-9]*\([0-9\.]*\).*$/\1/')
OSTACKVERMAJ=${OSTACKVERSION%%.*}
OSTACKVERREST=${OSTACKVERSION#*.}
OSTACKVERSION=$((10000*$OSTACKVERMAJ+100*${OSTACKVERREST%.*}+${OSTACKVERREST#*.}))

type -p jq >/dev/null 2>&1
if test $? != 0; then
  echo "Need jq installed"
  exit 1
fi

type -p bc >/dev/null 2>&1
if test $? != 0; then
  echo "Need bc installed"
  exit 1
fi

type -p nc >/dev/null 2>&1
if test $? != 0; then
  echo "Need nc (netcat) installed"
  exit 1
fi

type -p otc.sh >/dev/null 2>&1
if test $? != 0 -a -n "$SMNID"; then
  echo "Need otc.sh for SMN notifications"
  exit 1
fi

test -x /usr/sbin/sendmail
if test $? != 0 -a -n "$EMAIL"; then
  echo "Need /usr/sbin/sendmail for email notifications"
  exit 1
fi

if test -z "$OS_USERNAME" -a -z "$OS_CLOUD" -a -z "$OS_APPLICATION_CREDENTIAL_ID"; then
  echo "source OS_ settings file before running this test, preferrably OS_CLOUD"
  exit 1
fi

if ! openstack router list >/dev/null; then
  echo "openstack neutron call failed, exit"
  exit 2
fi

if test -n "$LOGFILE"; then
  echo "Running api_monitor.sh v$VERSION on host $FQDN with arguments $APIMON_ARGS" >> "$LOGFILE"
fi

if test "$NOCOL" == "1"; then
  BOLD="**"
  REV="__"
  NORM=" "
  RED="!!"
  GREEN="++"
  YELLOW=".."
fi

# For sed expressions without confusing vim
SQ="'"
# openstackclient/XXXclient compat
if test -n "$OPENSTACKCLIENT"; then
  PORTFIXED="s/^.*ip_address=$SQ\([0-9a-f:.]*\)$SQ.*$/\1/"
  PORTFIXED2="s/ip_address=$SQ\([0-9a-f:.]*\)$SQ.*$/\1/"
  FLOATEXTR='s/^|[^|]*| \([0-9:.]*\).*$/\1/'
  VOLSTATCOL=2
else
  PORTFIXED='s/^.*"ip_address": "\([0-9a-f:.]*\)".*$/\1/'
  FLOATEXTR='s/^|[^|]*|[^|]*| \([0-9:.]*\).*$/\1/'
  VOLSTATCOL=1
fi

LBWAIT=""
if test -n "$OPENSTACKCLIENT" -a -n "$LOADBALANCER"; then
  openstack loadbalancer member create --help | grep -- --wait >/dev/null 2>&1
  if test $? == 0; then LBWAIT="--wait"; fi
fi

# Sanity checks
# Last subnet is for the JumpHosts, thus we have 63 /22 networks avail within 10.250/16
if test ${NONETS} -gt 63; then
  echo "Can not create more than 63 (sub)networks"
  exit 1
fi

# We reserve 6 IPs, so allow max 1018 in our /22 net
if test $((NOVMS/NONETS)) -gt 1018; then
  echo "Can not create more than 1018 VMs per (sub)net"
  echo " Please decrease -n or increase -N"
  exit 1
fi

# Test from availability of timeout binary
if ! type -p timeout >/dev/null 2>&1; then
  echo "Need to install the timeout tool (coreutils)" 1>&2
  exit 1
fi


# Alarm notification
# $1 => return code
# $2 => invoked command
# $3 => command output
# $4 => timeout (for rc=137)
reallysendalarm()
{
  local KIND RES RM URN TOMSG
  local RECEIVER_LIST RECEIVER
  DATE=$(date)
  SRPRE=${RPRE%_}
  SRPREL=${RPRE%_}/$((loop+1))
  if test $1 = 0 -o $1 -lt 0; then
    KIND="Note"
    RES=""
    echo -e "$BOLD$PRE on $ALARMPRE/$SRPREL on $HOSTNAME: $2\n$DATE\n$3$NORM" 1>&2
  elif test $1 -gt 123; then
    KIND="TIMEOUT $4"
    RES=" => $1"
    echo -e "$RED$PRE on $ALARMPRE/$SRPREL on $HOSTNAME: $2\n$DATE\n$3$NORM" 1>&2
  else
    KIND="ALARM $1"
    RES=" => $1"
    echo -e "$RED$PRE on $ALARMPRE/$SRPREL on $HOSTNAME: $2\n$DATE\n$3$NORM" 1>&2
  fi
  TOMSG=""
  if test "$4" != "0" -a $1 != 0 -a $1 != 1; then
    TOMSG="(Timeout: ${4}s)"
    echo -e "$BOLD$PRE(Timeout: ${4}s)$NORM" 1>&2
  fi
  if test -n "$NOALARM"; then return; fi
  if test $1 != 0; then
    RECEIVER_LIST=("${ALARM_EMAIL_ADDRESSES[@]}")
  else
    RECEIVER_LIST=("${NOTE_EMAIL_ADDRESSES[@]}")
  fi
  if test -n "$EMAIL"; then
    if test -n "$EMAIL2" -a $1 != 0; then EM="$EMAIL2"; else EM="$EMAIL"; fi
    RECEIVER_LIST=("$EM" "${RECEIVER_LIST[@]}")
  fi
  FROM="${FROM:-$LOGNAME@$FQDN}"
  for RECEIVER in "${RECEIVER_LIST[@]}"
  do
  echo "From: $SRPREL $HOSTNAME <$FROM>
To: $RECEIVER
Subject: $ALARMPRE/$SRPREL: $KIND $2
Date: $(date -R)

$KIND on $STRIPLE

$SRPREL on $HOSTNAME:
$2
$3
$TOMSG" | /usr/sbin/sendmail -t -f $FROM
  done
  if test $1 != 0; then
    RECEIVER_LIST=("${ALARM_MOBILE_NUMBERS[@]}")
  else
    RECEIVER_LIST=("${NOTE_MOBILE_NUMBERS[@]}")
  fi
  if test -n "$SMNID"; then
    if test -n "$SMNID2" -a $1 != 0; then URN="$SMNID2"; else URN="$SMNID"; fi
    RECEIVER_LIST=("$URN" "${RECEIVER_LIST[@]}")
  fi
  for RECEIVER in "${RECEIVER_LIST[@]}"
  do
    echo "$STRIPLE/${SRPREL}: $KIND $2
${SRPREL#APIMonitor_} on $HOSTNAME:
$2
$3
$TOMSG
$DATE" | otc.sh notifications publish $RECEIVER "$HOSTNAME/$ALARMPRE/${SRPREL#APIMonitor_}: $KIND"
  done
}

# Alarm notification wrapper.
# $1 => return code
# $2 => invoked command
# $3 => command output
# $4 => timeout (for rc=137)
sendalarm()
{
  LASTERRITER=$loop
  if test -z "$MAXALARMS" || test $((SENTALARMS+1)) -lt $MAXALARMS; then
    let SENTALARMS+=1
    reallysendalarm "$@"
  else
    TO=""
    if test -n "$4" -a "$4" != "0"; then TO=" (timeout $4)"; fi
    ALARMBUFFER[$BUFFEREDALARMS]="Error $((BUFFEREDALARMS+1)): $2 => $1\n $3$TO\n"
    echo -e "${YELLOW}Deferred error $((BUFFEREDALARMS+1)): $2 => $1\n $3$TO${NORM}"
    let BUFFEREDALARMS+=1
  fi
}

sendbufferedalarms()
{
  if test -z "$ALARMBUFFER"; then return; fi
  #echo "Debug: Buffered ${ALARMBUFFER[*]}"
  CMDOUT=""
  for no in $(seq 0 $((BUFFEREDALARMS-1)) ); do
    CMDOUT="${CMDOUT}${ALARMBUFFER[$no]}\n"
  done
  CMDOUT=$(echo -e "$CMDOUT")
  reallysendalarm $BUFFEREDALARMS "Deferred alarms" "$CMDOUT" 0
  #let SENTALARMS+=1
  SENTALARMS=0
  BUFFEREDALARMS=0
}

sendrecoveryalarm()
{
  if test $VMERRORS -gt 0 -o $WAITERRORS -gt 0 -o $APIERRORS -gt 0 -o $APITIMEOUTS -gt 0 -o $THISRUNTIME -gt $MAXCYC; then LASTERRITER=$loop; return; fi
  if test $((LASTERRITER+1)) = $loop; then
    loop=$LASTERRITER
    sendalarm -1 "Successful iteration $((loop+2))" "Cloud seems to have recovered (or never was *systematically* broken)" $THISRUNTIME
    let loop+=1
  fi
}

rc2bin()
{
  if test $1 = 0; then echo 0; return 0; else echo 1; return 1; fi
}

# Map return code to 2 (timeout), 1 (error), or 0 (success) for Grafana
# $1 => input (RC), returns global var GRC
rc2grafana()
{
  if test $1 == 0; then GRC=0; elif test $1 -ge 124; then GRC=2; else GRC=1; fi
}

updAPIerr()
{
  let APIERRORS+=$(rc2bin $1);
  if test $1 -ge 124; then let APITIMEOUTS+=1; fi
}

declare -i EXITED=0
exithandler()
{
  #loop=$(($MAXITER-1))
  INTERRUPTED=1
  if test "$EXITED" = "0"; then
    echo -e "\n${REV}SIGINT received, exiting after this iteration$NORM"
  elif test "$EXITED" = "1"; then
    echo -e "\n$BOLD OK, cleaning up right away $NORM"
    FORCEDEL=NONONO
    cleanup
    if test "$REFRESHPRJ" != 0; then cleanprj; fi
    kill -TERM 0
  else
    echo -e "\n$RED OK, OK, exiting without cleanup. Use api_monitor.sh CLEANUP $RPRE to do so.$NORM"
    if test "$REFESHPRJ" != 0; then echo -e "${RED}export OS_PROJECT_NAME=$OS_PROJECT_NAME before doing so$NORM"; fi
    kill -TERM 0
  fi
  let EXITED+=1
}

errwait()
{
  if test $1 -lt 0; then
    local ans
    echo -en "${YELLOW}ERROR: Hit Enter to continue: $NORM"
    read ans
  else
    sleep $1
  fi
}

# Helper: get $2th element of $1
# $1 => "Space separated array"
# $2 => index
arrelem()
{
  local i=0
  rst="$1"
  while test -n "$rst"; do
    if test $i = $2; then echo "${rst%% *}"; break; fi
    if test "$rst" == "${rst#* }"; then break
    else rst="${rst#* }"
    fi
    let i+=1
  done
}

# Helper: get $2th element of $1
# $1 => "Newline separated array"
# $2 => index
arrline()
{
  local i=0
  while read line; do
    if test $i = $2; then echo "$line"; break; fi
    let i+=1
  done < <(echo "$1")
}


NOVA_EP="${NOVA_EP:-novaURL}"
CINDER_EP="${CINDER_EP:-cinderURL}"
#OCTAVIA_EP="${NEUTRON_EP:-octaviaURL}"
OCTAVIA_EP="${OCTAVIA_EP:${NEUTRON_EP:-octaviaURL}}"
NEUTRON_EP="${NEUTRON_EP:-neutronURL}"
GLANCE_EP="${GLANCE_EP:-glanceURL}"
SWIFT_EP="${SWIFT_EP:-swiftURL}"
OSTACKCMD=""; EP=""
# Translate nova/cinder/neutron ... to openstack commands
translate()
{
  local no DEFCMD=""
  unset MYTAG
  ORIGCMD="$1"
  CMDS=(nova cinder neutron glance octavia swift designate heat barbican manila aodh gnocchi magnum senlin ironic)
  OSTDEFS=(server volume network image loadbalancer container zone stack secret share alarm "metric resource" "coe cluster" cluster "baremetal node")
  EPS=($NOVA_EP $CINDER_EP $NEUTRON_EP $GLANCE_EP $OCTAVIA_EP $SWIFT_EP "$DESIGNATE_EP" "$HEAT_EP" \
	"$BARBICAN_EP" "$MANILA_EP" "$AODH_EP" "$GNOCCHI_EP" "$MAGNUM_EP" "$SENLIN_EP" "$IRONIC_EP")
  for no in $(seq 0 $((${#CMDS[*]}-1))); do
    if test ${CMDS[$no]} == $1; then
      EP=${EPS[$no]}
      DEFCMD=${OSTDEFS[$no]}
      break
    fi
  done
  OSTACKCMD=("$@")
  if test "$1" == "myopenstack" -a -z "$OPENSTACKTOKEN"; then shift; OSTACKCMD=("openstack" "$@"); return 0; fi
  if test "$1" == "openstack" -a -z "$OPENSTACKTOKEN"; then shift; OSTACKCMD=("openstack" "$@"); return 0; fi
  if test -z "$EP"; then if test "$1" != "openstack"; then echo "No translation for $@" 1>&2; fi; return 0; fi
  if test -z "$OPENSTACKCLIENT" -o "$1" == "openstack" -o "$1" == "myopenstack"; then return 0; fi
  if test -n "$LOGFILE"; then echo "#DEBUG: $@" >> "$LOGFILE"; fi
  #echo "#DEBUG: $@" 1>&2
  if test -z "$DEFCMD"; then echo "ERROR: Unknown cmd $@" 1>&2; return 1; fi
  local OPST
  #if test -n "$OPENSTACKTOKEN" -a "$DEFCMD" != "image"; then OPST=myopenstack; else OPST=openstack; fi
  if test -n "$OPENSTACKTOKEN"; then OPST=myopenstack; else OPST=openstack; fi
  shift
  CMD=${1##*-}
  # External nets are not managed by us and thus not tagged; ports created via nova are neither
  # (Also routers and loadbalancer may not be tagged reliably?)
  if test $ORIGCMD == neutron && test $CMD == create -o $CMD == list && test -z "$NOFILTERTAG" && test "$1" != "net-external-list" -a "$1" != "port-list" -a "$1" != "router-list" -a "$1" != "lbaas-loadbalancer-list"; then
    MYTAG="$TAGARG"
  fi
  # Some services can not easily be talked to directly
  case $ORIGCMD in
    barbican|designate|senlin) OPST=openstack;;
  esac
  if test "$CMD" == "$1"; then
    # No '-'
    shift
    OSTACKCMD=($OPST $DEFCMD $CMD $MYTAG "$@")
    if test "$DEFCMD" == "volume" -a "$CMD" == "create"; then
      ARGS=$(echo "$@" | sed -e 's/\-\-image\-id/--image/' -e 's/\-\-volume\-type/--type/' -e 's/\-\-name \([^ ]*\) *\([0-9]*\) *$/--size \2 \1/')
      #OSTACKCMD=($OPST $DEFCMD $CMD $ARGS)
      # No token_endpoint auth for volume creation (need to talk to image service as well?)
      OSTACKCMD=(openstack $DEFCMD $CMD $ARGS)
    # Try to force volume deletion (restricted to admin on most platforms)
    #elif test "$DEFCMD" == "volume" -a "$CMD" == "delete"; then
    #  OSTACKCMD=($OPST $DEFCMD $CMD --force "$@")
    # Optimization: Avoid image and flavor name lookups in server list when polling
    elif test "$DEFCMD" == "server" -a "$CMD" == "list"; then
      ARGS=$(echo "$@" | sed -e 's@\-\-sort display_name:asc@--sort-column Name@')
      OSTACKCMD=($OPST $DEFCMD $CMD $ARGS -n)
    elif test "$DEFCMD" == "volume" -a "$CMD" == "rename"; then
      OSTACKCMD=($OPST $DEFCMD set --name "$@")
    # Optimization: Avoid Attachment name lookup in volume list when polling
    elif test "$DEFCMD" == "volume" -a "$CMD" == "list"; then
      if [[ "$@" != *Attached* ]] && [[ "$@" != *-c* ]]; then
        OSTACKCMD=("${OSTACKCMD[@]}" -c ID -c Name -c Status -c Size)
      elif [[ "$@" == *Attached* ]]; then
	#OSTACKCMD=($OPST $DEFCMD $CMD $MYTAG)
	# Use token that allows cinder to query nova for names
	OSTACKCMD=(openstack $DEFCMD $CMD $MYTAG)
      fi
      #echo "#DEBUG: ${OSTACKCMD[@]}" 1>&2
    elif test "$DEFCMD" == "server" -a "$CMD" == "boot"; then
      if test $OSTACKVERSION -lt 50500; then
        ## FIXME: openstack server create does not seem to support vol from image with delete_on_termination=true
        case "$*" in
	       *"--block-device "*)
	  OSTACKCMD=(nova boot "$@")
          echo -e "${YELLOW}#WARNING: Outdated openstackclient, trying to boot with nova (needs OS_USERNAME/PASSWORD)${NORM}" 1>&2
          return
        esac
      fi
      # Only handles one SG
      ARGS=$(echo "$@" | sed -e 's@\-\-boot\-volume@--volume@' -e 's@\-\-security\-groups@--security-group@' -e 's@\-\-min\-count@--min@' -e 's@\-\-max\-count@--max@' -e 's@shutdown=remove@delete_on_termination=true@' -e 's@volumetype=@volume_type=@' -e 's@\-\-block\-device id=@ --block-device uuid=@' -e 's@,source=@,source_type=@' -e 's@,dest=@,destination_type=@' -e 's@,bootindex=@,boot_index=@' -e 's@,size=@,volume_size=@')
      if test "$DEFCMD" == "server" -a "$CMD" == "boot"; then
	if [[ $ARGS = *delete_on_termination* ]]; then VOLNEEDSTAG=1; else VOLNEEDSTAG=0; fi
        #if test "$TAG" == "1"; then ARGS=$(echo "--os-compute-api-version 2.72 $ARGS" | sed "s/delete_on_termination=true/delete_on_termination=true,tag=${RPRE%_}/g"); fi
	if [[ $ARGS = *volume_type=* ]]; then ARGS=$(echo "--os-compute-api-version 2.67 $ARGS"); fi
      fi
      #OSTACKCMD=($OPST $DEFCMD create $ARGS)
      # No token_endpoint auth for server creation (need to talk to neutron/cinder/glance as well)
      OSTACKCMD=(openstack $DEFCMD create $ARGS)
    elif test "$DEFCMD" == "server" -a "$CMD" == "meta"; then
      # nova meta ${VMS[$no]} set deployment=$CFTEST server=$no
      ARGS=$(echo "$@" | sed -e 's@set @@' -e 's@\([a-zA-Z_0-9]*=[^ ]*\)@--property \1@g')
      OSTACKCMD=($OPST $DEFCMD set $ARGS)
    elif test "$DEFCMD" == "object" -a "$CMD" == "upload"; then
      if test "$1" == "--object-name"; then ON="--name"; else ON="$1"; fi
      shift
      OSTACKCMD=($OPST $DEFCMD create "$ON" "$@")
    fi
  else
    C1=${1%-*}
    if test "$C1" == "net"; then C1="network"; fi
    if test "$C1" == "floatingip"; then C1="floating ip"; fi
    if test "$C1" == "keypair" -a "$CMD" == "add"; then CMD="create"; fi
    C1=${C1//-/ }
    shift
    if test "$CMD" == "show" -o "$CMD" == "list"; then LWAIT=""; else LWAIT="$LBWAIT"; fi
    if test "$C1" == "console" -a CMD=="log"; then CMD="log show"; fi
    #OSTACKCMD=($OPST $C1 $CMD $MYTAG "$@")
    ARGS=$(echo "${@//--property-filter/--property}" | sed -e 's/\-\-pub\-key/--public-key/')
    OSTACKCMD=($OPST $C1 $CMD $MYTAG "$ARGS")
    #if test "$C1" == "keypair" -a "$CMD" == "create"; then
    #  OSTACKCMD=(openstack $C1 $CMD $MYTAG "${@//--property-filter/--property}")
    #fi
    if test "$C1" == "subnet" -a "$CMD" == "create"; then
      ARGS=$(echo "$@" | sed -e 's@\-\-disable-dhcp@--no-dhcp@' -e 's@\-\-name \([^ ]*\) *\([^ ]*\) *\([^ ]*\)@--network \2 --subnet-range \3 \1@')
      OSTACKCMD=($OPST $C1 $CMD $MYTAG ${ARGS})
    elif test "$C1" == "floating ip" -a "$CMD" == "create"; then
      ARGS=$(echo "$@" | sed 's@\-\-port\-id@--port@')
      OSTACKCMD=($OPST $C1 $CMD $MYTAG ${ARGS})
    elif test "$C1" == "net external"; then
      OSTACKCMD=($OPST network $CMD $MYTAG --external "$@")
    elif test "$C1" == "port" -a "$CMD" == "create"; then
      ARGS=$(echo "$@" | sed -e 's@subnet_id=@subnet=@g' -e 's@\-\-name \([^ ]*\) *\([^ ]*\)@--network \2 \1@')
      OSTACKCMD=($OPST $C1 $CMD $MYTAG ${ARGS})
    elif test "$C1" == "port" -a "$CMD" == "update"; then
      # --allowed-address-pairs type=dict list=true ip_address=0.0.0.0/1 ip_address=128.0.0.0/1)
      ARGS=$(echo "$@" | sed -e 's@\-\-allowed-address-pairs type=dict list=true@@' -e 's@ip_address=\([^ ]*\)@--allowed-address ip-address=\1@g')
      OSTACKCMD=($OPST $C1 set ${ARGS})
    elif test "$C1" == "router" -a "$CMD" == "update"; then
      # --routes type=dict list=true destination=0.0.0.0/0,nexthop=$VIP
      ARGS=$(echo "$@" | sed -e 's@\-\-routes type=dict list=true@@' -e 's@destination=\([^ ,]*\),nexthop=\([^ ,]*\)@--route destination=\1,gateway=\2@g' -e 's/\-\-no\-routes/--no-route/')
      OSTACKCMD=($OPST $C1 set ${ARGS})
    elif test "$C1" == "router interface" -a "$CMD" == "add"; then
      OSTACKCMD=($OPST router add subnet "$@")
    elif test "$C1" == "router interface" -a "$CMD" == "delete"; then
      OSTACKCMD=($OPST router remove subnet "$@")
    elif test "$C1" == "router gateway" -a "$CMD" == "set"; then
      #neutron router-gateway-set ${ROUTERS[0]} $EXTNET
      ARGS=$(echo "$@" | sed 's/\([^-][^ ]*\) *\([^ ]*\)/--external-gateway \2 \1/')
      OSTACKCMD=($OPST router set "${ARGS[@]}")
    elif test "$C1" == "security group rule" -a "$CMD" == "create"; then
      ARGS=$(echo "$@" | sed -e 's/\-\-direction ingress/--ingress/' -e 's/\-\-direction egress/--egress/' -e 's/\-\-remote\-ip\-prefix/--remote-ip/' -e 's/\-\-remote\-group\-id/--remote-group/' -e 's/\-\-protocol tcp *\-\-port\-range\-min \([0-9]*\) *\-\-port\-range\-max \([0-9]*\)/--protocol tcp --dst-port \1:\2/' -e 's/\-\-protocol icmp *\-\-port\-range\-min \([0-9]*\) *\-\-port\-range\-max \([0-9]*\)/--protocol icmp --icmp-type \1 --icmp-code \2/')
      if ! echo "$ARGS" | grep '\-\-protocol' >/dev/null 2>&1; then ARGS="$ARGS --protocol any"; fi
      OSTACKCMD=($OPST $C1 $CMD $ARGS)
    # No token_endpoint auth for vNIC at/detachment
    elif test "$C1" == "interface" -a "$CMD" == "attach"; then
      C1="server"; CMD="add port"; OPST="openstack"
      ARGS=$(echo "$@" | sed -e 's@\-\-port\-id \([^ ]*\) *\([^ ]*\)$@\2 \1@')
      OSTACKCMD=($OPST $C1 $CMD $ARGS)
    elif test "$C1" == "interface" -a "$CMD" == "detach"; then
      C1="server"; CMD="remove port"; OPST="openstack"
      # The interface-detach syntax is not symmetric to interface-attach, ouch!
      #ARGS=$(echo "$@" | sed -e 's@--port-id \([^ ]\) *\([^ ]*\)$@\2 \1@')
      #OSTACKCMD=($OPST $C1 $CMD $ARGS)
      OSTACKCMD=($OPST $C1 $CMD $@)
    elif test "$C1" == "lbaas loadbalancer"; then
      EP="$OCTAVIA_EP"
      # FIXME: Don't use octaviaclient-2.2
      if test -n "$OLD_OCTAVIA"; then
	ARGS=$(echo "$@" | sed -e 's/\-\-vip\-network\-id/--vip_network_id/g' -e 's/\-\-vip\-subnet\-id/--vip_subnet_id/g')
      else
	ARGS=$(echo "$@")
      fi
      OSTACKCMD=(openstack loadbalancer $CMD $ARGS)
    elif test "$C1" == "lbaas pool"; then
      if test -n "$OLD_OCTAVIA"; then
	#ARGS=$(echo "$@" | sed -e 's/\-\-lb\-algorithm=/--lb_algorithm /g' -e "s/\-\-session\-persistence type=\([^ ]*\)/--session_persistence '{ \"type\": \"\1\" }'/g" -e 's/\-\-loadbalancer /--loadbalancer_id /g')
	ARGS=$(echo "$@" | sed -e 's/\-\-lb\-algorithm=/--lb_algorithm /g' -e "s/\-\-session\-persistence type=\([^ ]*\)//g" -e 's/\-\-loadbalancer /--loadbalancer_id /g')
      else
	ARGS=$(echo "$@")
      fi
      EP="$OCTAVIA_EP"
      OSTACKCMD=($OPST loadbalancer pool $CMD $LWAIT $ARGS)
    elif test "$C1" == "lbaas listener"; then
      EP="$OCTAVIA_EP"
      if test -n "$OLD_OCTAVIA"; then
        ARGS=$(echo "$@" | sed -e 's/\-\-protocol\-port/--protocol_port/g' -e 's/\-\-default\-pool/--default_pool/g' -e 's/\-\-loadbalancer / /g')
      else
	ARGS=$(echo "$@" | sed 's/\-\-loadbalancer / /')
      fi
      OSTACKCMD=($OPST loadbalancer listener $CMD $LWAIT $ARGS)
    elif test "$C1" == "lbaas member"; then
      EP="$OCTAVIA_EP"
      if test -n "$OLD_OCTAVIA"; then
        ARGS=$(echo "$@" | sed -e 's/\-\-protocol\-port/--protocol_port/g' -e 's/\-\-subnet\-id/--subnet_id/g')
      else
	if test -z "$LB_PROVIDER"; then
	  # amphorae don't need subnet-id
	  ARGS=$(echo "$@" | sed -e 's/\-\-subnet\-id [^ ]*/ /g')
	else
	  ARGS=$(echo "$@")
	fi
      fi
      if [[ "$ARGS" == *"--subnet-id"* ]]; then
	# If we talk directly to octavia, the --subnet-id option won't work
	# We could try to use the proxy via neutron or just do the std dance
	#EP="$NEUTRON_EP"
        #OSTACKCMD=($OPST loadbalancer member $CMD $LWAIT $ARGS)
        OSTACKCMD=(openstack loadbalancer member $CMD $LWAIT $ARGS)
      else
        OSTACKCMD=($OPST loadbalancer member $CMD $LWAIT $ARGS)
      fi
    elif test "$C1" == "lbaas healthmonitor"; then
      EP="$OCTAVIA_EP"
      if test -n "$OLD_OCTAVIA"; then
        ARGS=$(echo "$@" | sed -e 's/\-\-max\-retries/--max_retries/g' -e 's/\-\-url\-path/--url_path/g' -e 's/\-\-pool //g')
      else
        ARGS=$(echo "$@" | sed 's/\-\-pool //')
      fi
      OSTACKCMD=($OPST loadbalancer healthmonitor $CMD $LWAIT $ARGS)
    fi
    #echo "#DEBUG: ${OSTACKCMD[@]}" 1>&2
  fi
  if test -n "$LOGFILE"; then echo "#=> : ${OSTACKCMD[@]}" >> "$LOGFILE"; fi
  return 0
}

# Do some math (python syntax)
# $1 => formatting
# $2 => math expr
math()
{
  if test -n ${PYTHON3}; then
    python3 -c "print(\"$1\" % ($2))"
  else
    python -c "print \"$1\" % ($2)"
  fi
}

# Send results to telegraf IF enabled ($GRAFANA=1)
# $1 => CMD
# $2 => METHOD
# $3 => DURATION
# $4 => RETURN_CODE (can be empty if $5 is passed)
# $5 => optional: RC that needs translation to RETURN_CODE
log_grafana()
{
  if test -z "$GRAFANA"; then return; fi
  GRC="$4"
  if test -n "$5"; then rc2grafana $5; fi
  curl -si -XPOST 'http://localhost:8186/write?db=cicd' --data-binary "$GRAFANANM,cmd=$1,method=$2 duration=$3,return_code=$GRC" >/dev/null
}

# Wrapper around timeout
# $1 TIMEOUT
# $2-: COMMAND
mytimeout()
{
  TIMEOUT=$1
  shift
  if test $TIMEOUT == 0; then
    eval "$@"
  else
    if test "$1" == "myopenstack"; then
      shift
      myopenstack -t$TIMEOUT "$@"
    else
      timeout -k 2 $TIMEOUT "$@"
    fi
  fi
}

# Wrapper for calling openstack
# Allows to inject OS_TOKEN and OS_URL to enforce token_endpoint auth
# Optional: -tN: timeout
myopenstack()
{
  #FIXME: $OS_EXTRA_PARAMS is *only* used here when we talk to the endpoint directly.
  # It is not used when we use the normal mechanism where we get a token from keystone first.
  #TODO: Check whether old openstack client version accept the syntax (maybe they need --os-auth-type admin_token?)
  #echo "openstack --os-auth-type token_endpoint --os-project-name \"\" --os-token {SHA2}$(echo $TOKEN| sha256sum) --os-url $EP $@" >> "$LOGFILE"
  local TOUT
  if test "${1:0:2}" = "-t"; then TOUT=${1:2}; shift; fi
  echo "openstack --os-token {SHA256}$(echo $TOKEN| sha256sum | sed 's/ .*$//') --os-endpoint $EP --os-auth-type admin_token --os-project-name=\"\" $OS_EXTRA_PARAMS $@" >> "$LOGFILE"
  #OS_CLOUD="" OS_PROJECT_NAME="" OS_PROJECT_ID="" OS_PROJECT_DOMAIN_ID="" OS_USER_DOMAIN_NAME="" OS_PROJECT_DOMAIN_NAME="" exec openstack --os-auth-type token_endpoint --os-project-name "" --os-token $TOKEN --os-url $EP "$@"
  #OS_CLOUD="" OS_PROJECT_NAME="" OS_PROJECT_ID="" OS_PROJECT_DOMAIN_ID="" OS_USER_DOMAIN_NAME="" OS_PROJECT_DOMAIN_NAME="" exec openstack --os-token $TOKEN --os-endpoint $EP "$@"
  if test -n "$TOUT"; then
    OS_CLOUD="" OS_PROJECT_NAME="" OS_PROJECT_ID="" OS_PROJECT_DOMAIN_ID="" OS_USER_DOMAIN_NAME="" OS_PROJECT_DOMAIN_NAME="" exec timeout -k 2 $TOUT openstack --os-token $TOKEN --os-endpoint $EP --os-auth-type admin_token --os-project-name="" $OS_EXTRA_PARAMS "$@"
  else
    OS_CLOUD="" OS_PROJECT_NAME="" OS_PROJECT_ID="" OS_PROJECT_DOMAIN_ID="" OS_USER_DOMAIN_NAME="" OS_PROJECT_DOMAIN_NAME="" exec openstack --os-token $TOKEN --os-endpoint $EP --os-auth-type admin_token --os-project-name="" $OS_EXTRA_PARAMS "$@"
  fi
  #OS_PASSWORD="" OS_USERNAME="" OS_PROJECT_DOMAIN_NAME="" OS_PROJECT_NAME="" OS_PROJECT_DOMAIN_ID="" OS_USER_DOMAIN_NAME=""
}

# Command wrapper for openstack list commands
# $1 = search term
# $2 = timeout (in s)
# $3-oo => command
# Return value: Error from command
# Output: "TIME ID"
ostackcmd_search()
{
  local SEARCH=$1; shift
  local TIMEOUT=$1; shift
  if test $TIMEOUTFACT -gt 1; then let TIMEOUT*=$TIMEOUTFACT; fi
  local LSTART=$(date +%s.%3N)
  translate "$@"
  RESP=$(mytimeout $TIMEOUT ${OSTACKCMD[@]} 2>&1)
  local RC=$?
  local LEND=$(date +%s.%3N)
  ID=$(echo "$RESP" | grep "$SEARCH" | head -n1 | sed -e 's/^| *\([^ ]*\) *|.*$/\1/')
  STATUS=$(echo "$RESP" | grep "^| *status *|" | sed -e "s/^| *status *| *\([^|]*\).*\$/\1/" -e 's/ *$//')
  if test -z "$STATUS"; then STATUS=$(echo "$RESP" | grep "^| *provisioning_status *|" | sed -e "s/^| *provisioning_status *| *\([^|]*\).*\$/\1/" -e 's/ *$//'); fi
  echo "$LSTART/$LEND/$SEARCH: ${OSTACKCMD[@]} => $RC ($ID:$STATUS) $RESP" >> "$LOGFILE"
  if test $RC != 0 -a -z "$IGNORE_ERRORS"; then
    sendalarm $RC "$*" "$RESP" $TIMEOUT
    errwait $ERRWAIT
  fi
  local TIM=$(math "%.2f" "$LEND-$LSTART")
  if test "$RC" != "0"; then echo "$TIM $RC"; echo -e "${YELLOW}ERROR: ${OSTACKCMD[@]} => $RC $RESP$NORM" 1>&2; return $RC; fi
  if test -z "$ID"; then echo "$TIM $RC"; echo -e "${YELLOW}ERROR: ${OSTACKCMD[@]} => $RC $RESP => $SEARCH not found$NORM" 1>&2; return $RC; fi
  if test "${TIM%.*}" -gt $((3+$TIMEOUT/4)); then echo -e "${YELLOW}Slow ${TIM}s: ${OSTACKCMD[@]} => $RC $RESP$NORM" 1>&2; fi
  echo "$TIM $ID $STATUS"
  return $RC
}

# Command wrapper for openstack commands
# Collecting timing, logging, and extracting id
# $1 = id to extract
# $2 = timeout (in s)
# $3-oo => command
# Return value: Error from command
# Output: "TIME ID STATUS"
ostackcmd_id()
{
  local IDNM=$1; shift
  local TIMEOUT=$1; shift
  if test $TIMEOUTFACT -gt 1; then let TIMEOUT*=$TIMEOUTFACT; fi
  local LSTART=$(date +%s.%3N)
  translate "$@"
  RESP=$(mytimeout $TIMEOUT ${OSTACKCMD[@]} 2>&1)
  local RC=$?
  local LEND=$(date +%s.%3N)
  local TIM=$(math "%.2f" "$LEND-$LSTART")

  test "$1" = "openstack" -o "$1" = "myopenstack" && shift
  CMD="$1"
  if test "$CMD" = "neutron" -a "${2:0:5}" = "lbaas"; then CMD=octavia; fi
  log_grafana "$CMD" "$2" "$TIM" "" "$RC"
  if test $RC != 0 -a -z "$IGNORE_ERRORS"; then
    sendalarm $RC "$*" "$RESP" $TIMEOUT
    errwait $ERRWAIT
  fi

  # Retry if we have a HTTP 409
  if test $RC = 1 -a -z "$NORETRY" && echo "$RESP" | grep '(HTTP 409)' >/dev/null 2>&1; then
    sleep 5
    LSTART=$(date +%s.%3N)
    RESP=$(mytimeout $TIMEOUT ${OSTACKCMD[@]} 2>&1)
    local RC=$?
    local LEND=$(date +%s.%3N)
    local TIM=$(math "%.2f" "$LEND-$LSTART")
    log_grafana "$MCD" "$2" "$TIM" "" "$RC"
    if test $RC != 0 -a -z "$IGNORE_ERRORS"; then
      sendalarm $RC "$*" "$RESP" $TIMEOUT
      errwait $ERRWAIT
    fi
  fi

  STATUS=$(echo "$RESP" | grep "^| *status *|" | sed -e "s/^| *status *| *\([^|]*\).*\$/\1/" -e 's/ *$//')
  if test -z "$STATUS"; then STATUS=$(echo "$RESP" | grep "^| *provisioning_status *|" | sed -e "s/^| *provisioning_status *| *\([^|]*\).*\$/\1/" -e 's/ *$//'); fi
  if test "$IDNM" = "DELETE"; then
    ID="$STATUS"
    echo "$LSTART/$LEND/$ID/$STATUS: ${OSTACKCMD[@]} => $RC ($STATUS) $RESP" >> "$LOGFILE"
  else
    ID=$(echo "$RESP" | grep "^| *$IDNM *|" | sed -e "s/^| *$IDNM *| *\([^|]*\).*\$/\1/" -e 's/ *$//')
    echo "$LSTART/$LEND/$ID/$STATUS: ${OSTACKCMD[@]} => $RC ($ID:$STATUS) $RESP" >> "$LOGFILE"
    if test "$RC" != "0" -a -z "$IGNORE_ERRORS"; then echo "$TIM $RC"; echo -e "${YELLOW}ERROR: ${OSTACKCMD[@]} => $RC $RESP$NORM" 1>&2; return $RC; fi
  fi
  if test "${TIM%.*}" -gt $((3+$TIMEOUT/4)); then echo -e "${YELLOW}Slow ${TIM}s: ${OSTACKCMD[@]} => $RC $RESP$NORM" 1>&2; fi
  echo "$TIM $ID $STATUS"
  return $RC
}

# For token issue: redact the ID response
redact_token()
{
  local TKN SHATKN
  TKN=$(echo "$@" | jq '.id' | tr -d '"')
  SHATKN=$(echo "$TKN" | sha256sum | sed 's/ .*$//')
  #echo "#DEBUG: Token {SHA256}$SHATKN" 1>&2
  echo "$@" | sed "s/^\(.*\"id\": \)\"[^\"]*\"/\1\"{SHA256}$SHATKN\"/"
}

# Another variant -- return results in global variable OSTACKRESP
# Append timing to $1 array
# $2 = timeout (in s)
# $3-oo command
# Return value: Error from command
# Output: None (but sets timing array and OSTACKRESP)
# DO NOT call this in a subshell
# As this is not in a subshell, we can also do API error counting directly ...
OSTACKRESP=""
ostackcmd_tm()
{
  local STATNM=$1; shift
  local TIMEOUT=$1; shift
  if test $TIMEOUTFACT -gt 1; then let TIMEOUT*=$TIMEOUTFACT; fi
  local LSTART=$(date +%s.%3N)
  # We can count here, as we are not in a subprocess
  let APICALLS+=1
  translate "$@"
  OSTACKRESP=$(mytimeout $TIMEOUT ${OSTACKCMD[@]} 2>&1)
  local RC=$?
  if test $RC != 0 -a -z "$IGNORE_ERRORS"; then
    # We can count here, as we are not in a subprocess
    let APIERRORS+=1
    sendalarm $RC "$*" "$OSTACKRESP" $TIMEOUT
    errwait $ERRWAIT
  fi
  # We capture stderr in the response, need to remove neutron deprecation warning
  # TODO: Would be better to capture stderr elsewhere and just use in case of errors
  if test "${OSTACKCMD[0]}" == "neutron"; then
    OSTACKRESP=$(echo "$OSTACKRESP" | sed 's@neutron CLI is deprecated and will be removed in the future\. Use openstack CLI instead\.@@g')
  fi
  local LEND=$(date +%s.%3N)
  local TIM=$(math "%.2f" "$LEND-$LSTART")
  test "$1" = "openstack" -o "$1" = "myopenstack" && shift
  CMD="$1"
  if test "$CMD" = "neutron" -a "${2:0:5}" = "lbaas"; then CMD=octavia; fi
  # Note: We log untranslated commands to grafana here, for continuity reasons
  #log_grafana "$1" "$2" "$TIM" "" "$RC"
  log_grafana "$CMD" "$2" "$TIM" "" "$RC"
  # TODO: Implement retry for HTTP 409 similar to ostackcmd_id

  eval "${STATNM}+=( $TIM )"
  case "$@" in
    *"token issue"*) echo "$LSTART/$LEND/: ${OSTACKCMD[@]} => $RC $(redact_token $OSTACKRESP)" >> "$LOGFILE"
	if test "${TIM%.*}" -gt $((3+$TIMEOUT/4)); then echo -e "${YELLOW}Slow ${TIM}s: ${OSTACKCMD[@]} => $RC $(redact_token $OSTACKRESP)$NORM" 1>&2; fi
	;;
    *)	echo "$LSTART/$LEND/: ${OSTACKCMD[@]} => $RC $OSTACKRESP" >> "$LOGFILE"
	if test "${TIM%.*}" -gt $((3+$TIMEOUT/4)); then echo -e "${YELLOW}Slow ${TIM}s: ${OSTACKCMD[@]} => $RC $OSTACKRESP$NORM" 1>&2; fi
	;;
  esac
  return $RC
}

# ostackcmd_tm with a retry after 2s (idempotent commands only)
ostackcmd_tm_retry_N()
{
  local NORETRY=$1
  local RESLEEP=2
  local RECTR=0
  local RRC=0
  shift
  while test $RECTR -lt $NORETRY; do
    ostackcmd_tm "$@"
    local RRC=$?
    if test $RRC = 0; then return 0; fi
    sleep $RESLEEP
    let RESLEEP+=1
    let RECTR+=1
  done
  return $RRC
}

# ostackcmd_tm with a retry after 2s (idempotent commands only)
# Parameters: See ostackcmd_tm
ostackcmd_tm_retry()
{
  ostackcmd_tm_retry_N 2 "$@"
}

# ostackcmd_tm with a retry after 2s (idempotent commands only)
# Parameters: See ostackcmd_tm
ostackcmd_tm_retry3()
{
  ostackcmd_tm_retry_N 3 "$@"
}

SCOL=""
# Set SCOL according to state in $1
state2col()
{
    SCOL=""
    local STA="$1"
    if test "$STA" == "ACTIVE" -o "$STA" == "active" -o "$STA" == "UP"; then SCOL="$GREEN"
    elif test "$STA" == "BUILD" -o "${STA:0:7}" == "PENDING" -o "$STA" == "creating" -o "$STA" == "downloading" -o "$STA" == "DOWN"; then SCOL="$YELLOW"
    elif test "${STA:0:5}" == "ERROR" -o "${STA:0:5}" == "error"; then SCOL="$RED"
    fi
}

STATE=""
FAILEDNO=0
# Create a number of resources and keep track of them
# $1 => quantity of resources
# $2 => name of timing statistics array
# $3 => name of resource list array ("S" appended)
# $4 => name of resource array ("S" appended, use \$VAL to ref) (optional)
# $5 => dito, use \$MVAL (optional, use NONE if unneeded)
# $6 => name of array where we store the timestamp of the operation (opt)
# $7 => id field from resource to be used for storing in $3
# $8 => timeout
# $9- > openstack command to be called
#
# In the command you can reference \$AZ (1 or 2), \$no (running number)
# and \$VAL and \$MVAL (from $4 and $5).
#
# NUMBER STATNM RSRCNM OTHRSRC MORERSRC STIME IDNM COMMAND
createResources()
{
  local ctr no
  declare -i ctr=0
  local QUANT=$1; local STATNM=$2; local RNM=$3
  local ORNM=$4; local MRNM=$5
  local STIME=$6; local IDNM=$7
  shift; shift; shift; shift; shift; shift; shift
  local TIMEOUT=$1; shift
  #if test $TIMEOUTFACT -gt 1; then let TIMEOUT+=2; fi
  eval local LIST=( \"\${${ORNM}S[@]}\" )
  eval local MLIST=( \"\${${MRNM}S[@]}\" )
  if test "$RNM" != "NONE"; then echo -n "New $RNM: "; fi
  local RC=0
  local TIRESP
  FAILEDNO=-1
  for no in `seq 0 $(($QUANT-1))`; do
    local AZN=$(($no%$NOAZS))
    local VAZN=$(($no%$NOVAZS))
    local AZ=$(($AZ+1))
    local VAZ=$(($VAZ+1))
    local VAL=${LIST[$ctr]}
    local MVAL=${MLIST[$ctr]}
    local CMD=`eval echo $@ 2>&1`
    local STM=$(date +%s)
    if test -n "$STIME"; then eval "${STIME}+=( $STM )"; fi
    let APICALLS+=1
    TIRESP=$(ostackcmd_id $IDNM $TIMEOUT $CMD)
    RC=$?
    #echo "DEBUG: ostackcmd_id $CMD => $RC" 1>&2
    updAPIerr $RC
    local TM
    read TM ID STATE <<<"$TIRESP"
    if test $RC == 0; then eval ${STATNM}+="($TM)"; fi
    let ctr+=1
    state2col "$STATE"
    # Workaround for teuto.net
    if test "$1" = "cinder" && [[ $OS_AUTH_URL == *teutostack* ]]; then echo -en " ${RED}+5s${NORM} " 1>&2; sleep 5; fi
    if test $RC != 0; then echo -e "${YELLOW}ERROR: $RNM creation failed$NORM" 1>&2; FAILEDNO=$no; return 1; fi
    if test -n "$ID" -a "$RNM" != "NONE"; then echo -en "$ID $SCOL$STATE$NORM "; fi
    eval ${RNM}S+="($ID)"
    # Workaround for loadbalancer member create
    if test "$STATE" = "PENDING_CREATE"; then sleep 1; fi
  done
  if test "$RNM" != "NONE"; then echo; fi
}

# Create a number of resources and keep track of them
# $1 => quantity of resources
# $2 => name of timing statistics array
# $3 => name of resource list array ("S" appended)
# $4 => name of resource array ("S" appended, use \$VAL to ref) (optional)
# $5 => dito, use \$MVAL (optional, use NONE if unneeded)
# $6 => name of array where we store the timestamp of the operation (opt)
# $7 => id field from resource to be used for storing in $3
# $8 => timeout
# $9 => condition variable must be non-empty and not "0"
# $10- > openstack command to be called
#
# In the command you can reference \$AZ (1 or 2), \$no (running number)
# and \$VAL and \$MVAL (from $4 and $5).
#
# NUMBER STATNM RSRCNM OTHRSRC MORERSRC STIME IDNM COMMAND
createResourcesCond()
{
  local ctr no
  declare -i ctr=0
  local QUANT=$1; local STATNM=$2; local RNM=$3
  local ORNM=$4; local MRNM=$5
  local STIME=$6; local IDNM=$7
  shift; shift; shift; shift; shift; shift; shift
  local TIMEOUT=$1; shift
  local CONDVAR=$1; shift
  #if test $TIMEOUTFACT -gt 1; then let TIMEOUT+=2; fi
  eval local LIST=( \"\${${ORNM}S[@]}\" )
  eval local MLIST=( \"\${${MRNM}S[@]}\" )
  if test "$RNM" != "NONE"; then echo -n "New $RNM: "; fi
  local RC=0
  local TIRESP
  FAILEDNO=-1
  for no in `seq 0 $(($QUANT-1))`; do
    local AZN=$(($no%$NOAZS))
    local VAZN=$(($no%$NOVAZS))
    local AZ=$(($AZ+1))
    local VAZ=$(($VAZ+1))
    local VAL=${LIST[$ctr]}
    local MVAL=${MLIST[$ctr]}
    local CMD=`eval echo $@ 2>&1`
    local COND=`eval echo $CONDVAR 2>&1`
    local STM=$(date +%s)
    if test -z "$COND" -o "$COND" == "0"; then echo -n " - "; continue; fi
    if test -n "$STIME"; then eval "${STIME}+=( $STM )"; fi
    let APICALLS+=1
    TIRESP=$(ostackcmd_id $IDNM $TIMEOUT $CMD)
    RC=$?
    #echo "DEBUG: ostackcmd_id $CMD => $RC" 1>&2
    updAPIerr $RC
    local TM
    read TM ID STATE <<<"$TIRESP"
    if test $RC == 0; then eval ${STATNM}+="($TM)"; fi
    let ctr+=1
    state2col "$STATE"
    # Workaround for teuto.net
    if test "$1" = "cinder" && [[ $OS_AUTH_URL == *teutostack* ]]; then echo -en " ${RED}+5s${NORM} " 1>&2; sleep 5; fi
    if test $RC != 0; then echo -e "${YELLOW}ERROR: $RNM creation failed$NORM" 1>&2; FAILEDNO=$no; return 1; fi
    if test -n "$ID" -a "$RNM" != "NONE"; then echo -en "$ID $SCOL$STATE$NORM "; fi
    eval ${RNM}S+="($ID)"
    # Workaround for loadbalancer member create
    if test "$STATE" = "PENDING_CREATE"; then sleep 1; fi
  done
  if test "$RNM" != "NONE"; then echo; fi
}

# Delete a number of resources
# $1 => name of timing statistics array
# $2 => name of array containing resources ("S" appended)
# $3 => name of array to store timestamps (optional, use "" if unneeded)
# $4 => timeout
# $5- > openstack command to be called
# The UUID from the resource list ($2) is appended to the command.
#
# The resource array ($2) will be modified and the delete items (all) be removed from it
#
# STATNM RSRCNM DTIME COMMAND
deleteResources()
{
  local STATNM=$1; local RNM=$2; local DTIME=$3
  local ERR=0
  shift; shift; shift
  local TIMEOUT=$1; shift
  #if test $TIMEOUTFACT -gt 1; then let TIMEOUT+=2; fi
  local FAILDEL=()
  eval local LIST=( \"\${${ORNM}S[@]}\" )
  #eval local varAlias=( \"\${myvar${varname}[@]}\" )
  eval local LIST=( \"\${${RNM}S[@]}\" )
  #echo $LIST
  test -n "$LIST" && echo -n "Del $RNM: "
  #for rsrc in $LIST; do
  local LN=${#LIST[@]}
  local TIRESP
  local IGNERRS=0
  eval "REM${RNM}S=()"
  while test ${#LIST[*]} -gt 0; do
    local rsrc=${LIST[-1]}
    echo -n "$rsrc "
    local DTM=$(date +%s)
    if test -n "$DTIME"; then eval "${DTIME}+=( $DTM )"; fi
    local TM
    let APICALLS+=1
    TIRESP=$(ostackcmd_id id $TIMEOUT $@ $rsrc)
    local RC="$?"
    if test -z "$IGNORE_ERRORS"; then
      updAPIerr $RC
    else
      let IGNERRS+=$RC
      RC=0
    fi
    read TM ID STATE <<<"$TIRESP"
    if test $RC != 0; then
      echo -e "${YELLOW}ERROR deleting $RNM $rsrc; retry and continue ...$NORM" 1>&2
      let ERR+=1
      sleep 5
      TIRESP=$(ostackcmd_id id $(($TIMEOUT+8)) $@ $rsrc)
      RC=$?
      updAPIerr $RC
      if test $RC != 0; then FAILDEL+=($rsrc); fi
    else
      eval ${STATNM}+="($TM)"
    fi
    unset LIST[-1]
    if test "$STATE" = "PENDING_DELETE"; then sleep 1; fi
  done
  if test -n "$IGNORE_ERRORS" -a $IGNERRS -gt 0; then echo -n " ($IGNERRS errors ignored) "; fi
  test $LN -gt 0 && echo
  # FIXME: Should we try again immediately?
  if test -n "$FAILDEL"; then
    echo "Store failed dels in REM${RNM}S for later re-cleanup: ${FAILDEL[*]}"
    eval "REM${RNM}S=(${FAILDEL[*]})"
  fi
  # FIXME: We could try to look for a delete suffix in the command before doing this ...
  # FIXME: This will always be empty ...
  eval "${RNM}S=(${LIST[*]})"
  return $ERR
}

# Convert status to colored one-char string
# $1 => status string
# $2 => wanted1
# $3 => wanted2 (optional)
# Return code: 3 == missing, 2 == found, 1 == ERROR, 0 in progress
colstat()
{
  if test "$2" == "NONNULL" -a -n "$1" -a "$1" != "null"; then
    echo -e "${GREEN}*${NORM}"; return 2
  elif test "$2" == "$1" || test -n "$3" -a "$3" == "$1"; then
    echo -e "${GREEN}${1:0:1}${NORM}"; return 2
  elif test "${1:0:5}" == "error" -o "${1:0:5}" == "ERROR"; then
    echo -e "${RED}${1:0:1}${NORM}"; return 1
  elif test -n "$1"; then
    echo "${1:0:1}"
  else
    # Handle empty (error)
    echo "?"; return 3
  fi
  return 0
}

# Wait for resources reaching a desired state
# $1 => name of timing statistics array
# $2 => name of array containing resources ("S" appended)
# $3 => name of array to collect completion timing stats
# $4 => name of array with start times
# $5 => value to wait for
# $6 => alternative value to wait for
# $7 => field name to monitor
# $8 => timeout
# $9- > openstack command for querying status
# The values from $2 get appended to the command
#
# STATNM RSRCNM CSTAT STIME PROG1 PROG2 FIELD COMMAND
waitResources()
{
  ERRRSC=()
  local STATNM=$1; local RNM=$2; local CSTAT=$3; local STIME=$4
  local COMP1=$5; local COMP2=$6; local IDNM=$7
  shift; shift; shift; shift; shift; shift; shift
  local TIMEOUT=$1; shift
  #if test $TIMEOUTFACT -gt 1; then let TIMEOUT+=2; fi
  local STATI=()
  eval local RLIST=( \"\${${RNM}S[@]}\" )
  eval local SLIST=( \"\${${STIME}[@]}\" )
  local LAST=$(( ${#RLIST[@]} - 1 ))
  declare -i ctr=0
  declare -i WERR=0
  local TIRESP
  while test -n "${SLIST[*]}" -a $ctr -le 320; do
    local STATSTR=""
    for i in $(seq 0 $LAST ); do
      local rsrc=${RLIST[$i]}
      if test -z "${SLIST[$i]}"; then STATSTR+=$(colstat "${STATI[$i]}" "$COMP1" "$COMP2"); continue; fi
      local CMD=`eval echo $@ $rsrc 2>&1`
      let APICALLS+=1
      TIRESP=$(ostackcmd_id $IDNM $TIMEOUT $CMD)
      local RC=$?
      updAPIerr $RC
      local TM STAT
      read TM STAT STATE <<<"$TIRESP"
      eval ${STATNM}+="( $TM )"
      if test $RC != 0; then echo -e "\n${YELLOW}ERROR: Querying $RNM $rsrc failed$NORM" 1>&2; return 1; fi
      STATI[$i]=$STAT
      STATSTR+=$(colstat "$STAT" "$COMP1" "$COMP2")
      STE=$?
      echo -en "Wait $RNM: $STATSTR\r"
      if test $STE != 0; then
        if test $STE == 1 -o $STE == 3; then
          echo -e "\n${YELLOW}ERROR: $NM $rsrc status $STAT$NORM" 1>&2 #; return 1
          ERRRSC[$WERR]=$rsrc
          let WERR+=1
        fi
        TM=$(date +%s)
        TM=$(math "%i" "$TM-${SLIST[$i]}")
        eval ${CSTAT}+="($TM)"
        if test $STE -ge 2; then GRC=0; else GRC=$STE; fi
        log_grafana "wait$RNM" "$COMP1" "$TM" "$GRC"
        unset SLIST[$i]
      fi
    done
    echo -en "Wait $RNM: $STATSTR\r"
    if test -z "${SLIST[*]}"; then echo; return $WERR; fi
    let ctr+=1
    sleep 2
  done
  if test $ctr -ge 320; then let WERR+=1; fi
  echo
  return $WERR
}

# Wait for resources reaching a desired state
# $1 => name of timing statistics array
# $2 => name of array containing resources ("S" appended)
# $3 => name of array to collect completion timing stats
# $4 => name of array with start times
# $5 => value to wait for (special XDELX)
# $6 => alternative value to wait for 
#       (special: 2ndary XDELX results in waiting also for ERRORED res.)
# $7 => number of column (0 based)
# $8 => timeout
# $9- > openstack command for querying status
# The values from $2 get appended to the command
#
# Return value: Number of resources not in desired state (e.g. error, wrong state, missing, ...)
#
# STATNM RSRCNM CSTAT STIME PROG1 PROG2 FIELD COMMAND
waitlistResources()
{
  ERRRSC=()
  local STATNM=$1; local RNM=$2; local CSTAT=$3; local STIME=$4
  local COMP1=$5; local COMP2=$6; local COL=$7
  local NERR=0
  shift; shift; shift; shift; shift; shift; shift
  local TIMEOUT=$1; shift
  #echo "waitlistResources $STATNM $RNM $COMP1 $COL $@"
  #if test $TIMEOUTFACT -gt 1; then let TIMEOUT+=2; fi
  local STATI=()
  eval local RLIST=( \"\${${RNM}S[@]}\" )
  eval RRLIST=( \"\${${RNM}S[@]}\" )
  eval local SLIST=( \"\${${STIME}[@]}\" )
  local LAST=$(( ${#RLIST[@]} - 1 ))
  if test ${#RLIST[@]} != ${#SLIST[@]}; then echo " WARN: RLIST \"${RLIST[@]}\" SLIST \"${SLIST[@]}\""; fi
  local PARSE="^|"
  local WAITVAL
  #echo "waitlistResources \"${RLIST[*]}\" \"${SLIST[*]}\"" 1>&2
  if test "$COMP1" == "XDELX"; then WAITVAL="del"; else WAITVAL="$COMP1"; fi
  for no in $(seq 1 $COL); do PARSE="$PARSE[^|]*|"; done
  PARSE="$PARSE *\([^|]*\)|.*\$"
  #echo "$PARSE"
  declare -i ctr=0
  declare -i WERR=0
  declare -i misserr=0
  local waitstart=$(date +%s)
  if test -n "$CSTAT" -a "$CLEANUPMODE" != "1"; then MAXWAIT=240; else MAXWAIT=30; fi
  if test -z "${RLIST[*]}"; then return 0; fi
  while test -n "${RRLIST[*]}" -a $ctr -le $MAXWAIT; do
    local STATSTR=""
    local CMD=`eval echo $@ 2>&1`
    ostackcmd_tm $STATNM $TIMEOUT $CMD
    if test $? != 0; then
      echo -e "\n${YELLOW}ERROR: $CMD => $OSTACKRESP$NORM" 1>&2
      # Only bail out after 6th error;
      # so we retry in case there are spurious 500/503 (throttling) errors
      # Do not give up so early on waiting for deletion ...
      let NERR+=1
      if test $NERR -ge 6 -a "$COMP1" != "XDELX" -o $NERR -ge 24; then return 1; fi
      sleep 5
    fi
    local TM
    #misserr=0
    for i in $(seq 0 $LAST ); do
      local rsrc=${RLIST[$i]}
      if test -z "${SLIST[$i]}"; then STATSTR+=$(colstat "${STATI[$i]}" "$COMP1" "$COMP2"); continue; fi
      local STAT=$(echo "$OSTACKRESP" | grep "^| $rsrc" | sed -e "s@$PARSE@\1@" -e 's/ *$//')
      #echo "STATUS: \"$STAT\""
      if test "$COMP1" == "XDELX" -a -z "$STAT"; then STAT="XDELX"; fi
      STATI[$i]="$STAT"
      STATSTR+=$(colstat "$STAT" "$COMP1" "$COMP2")
      STE=$?
      #echo -en "Wait $RNM $rsrc: $STATSTR\r"
      # Found or ERROR
      if test $STE != 0; then
        # ERROR
        if test $STE == 1 -o $STE == 3; then
          # Really wait for deletion of errored resources?
          if test "$COMP2" == "XDELX"; then continue; fi
          ERRRSC[$WERR]=$rsrc
          let WERR+=1
          let misserr+=1
          echo -e "\n${YELLOW}ERROR: $NM $rsrc status $STAT$NORM" 1>&2 #; return 1
        fi
        # Found
        TM=$(date +%s)
        TM=$(math "%i" "$TM-${SLIST[$i]}")
        unset RRLIST[$i]
        unset SLIST[$i]
        #echo -e "State $STAT reached for ($i) $rsrc in $TM secs, remain \"${SLIST[*]}\"" 1>&2
        if test -n "$CSTAT"; then
          eval ${CSTAT}+="($TM)"
          if test $STE -ge 2; then GRC=0; else GRC=$STE; fi
          log_grafana "wait$RNM" "$COMP1" "$TM" "$GRC"
        fi
      fi
    done
    echo -en "\rWait $WAITVAL $RNM[${#SLIST[*]}/${#RLIST[*]}]: $STATSTR "
    # Save 3s
    if test -z "${SLIST[*]}"; then break; fi
    # We can stop waiting if all resources have failed/disappeared (more than once)
    if test $misserr -ge ${#RLIST[@]} -a $WERR -ge $((${#RLIST[@]}*2)); then break; fi
    sleep 3
    let ctr+=1
  done
  if test $ctr -ge $MAXWAIT; then let WERR+=${#SLIST[*]}; let misserr+=${#SLIST[*]}; fi
  if test -n "${SLIST[*]}"; then
    echo " TIMEOUT $(($(date +%s)-$waitstart))"
    echo -e "\n${YELLOW}Wait TIMEOUT/ERROR $misserr ${NORM} ($(($(date +%s)-$waitstart))s, $ctr iterations), LEFT: ${RED}${RRLIST[*]}:${SLIST[*]}${NORM}" 1>&2
    #FIXME: Shouldn't we send an alarm right here?
  else
    echo " ($(($(date +%s)-$waitstart))s, $ctr iterations)"
  fi
  return $misserr
}

# UNUSED!
# Wait for deletion of resources
# $1 => name of timing statistics array
# $2 => name of array containing resources ("S" appended)
# $3 => name of array to collect completion timing stats
# $4 => name of array with deletion start times
# $5 => timeout
# $6- > openstack command for querying status
# The values from $2 get appended to the command
#
# STATNM RSRCNM DSTAT DTIME COMMAND
waitdelResources()
{
  local STATNM=$1; local RNM=$2; local DSTAT=$3; local DTIME=$4
  shift; shift; shift; shift
  local TIMEOUT=$1; shift
  #if test $TIMEOUTFACT -gt 1; then let TIMEOUT+=2; fi
  eval local RLIST=( \"\${${RNM}S[@]}\" )
  eval local DLIST=( \"\${${DTIME}[@]}\" )
  local STATI=()
  local LAST=$(( ${#RLIST[@]} - 1 ))
  local STATI=()
  local TIRESP
  #echo "waitdelResources $STATNM $RNM $DSTAT $DTIME - ${RLIST[*]} - ${DLIST[*]}"
  declare -i ctr=0
  while test -n "${DLIST[*]}" -a $ctr -le 320; do
    local STATSTR=""
    for i in $(seq 0 $LAST); do
      local rsrc=${RLIST[$i]}
      if test -z "${DLIST[$i]}"; then STATSTR+=$(colstat "${STATI[$i]}" "XDELX" ""); continue; fi
      local CMD=`eval echo $@ $rsrc`
      let APICALLS+=1
      TIRESP=$(ostackcmd_id DELETE $TIMEOUT $CMD)
      local RC=$?
      updAPIerr $RC
      local TM STAT
      read TM STAT STATE <<<"$TIRESP"
      eval ${STATNM}+="( $TM )"
      if test $RC != 0; then
        TM=$(date +%s)
        TM=$(math "%i" "$TM-${DLIST[$i]}")
        eval ${DSTAT}+="($TM)"
        unset DLIST[$i]
        STAT="XDELX"
      fi
      STATI[$i]=$STAT
      STATSTR+=$(colstat "$STAT" "XDELX" "")
      log_grafana "wait$RNM" "DEL" "$TM" "" "$RC"
      #echo -en "WaitDel $RNM: $STATSTR\r"
    done
    echo -en "WaitDel $RNM: $STATSTR \r"
    if test -z "${DLIST[*]}"; then echo; return 0; fi
    sleep 2
    let ctr+=1
  done
  if test $ctr -ge 320; then let WERR+=1; fi
  if test -n "${DLIST[*]}"; then echo -e "\nLEFT: ${RED}${DLIST[*]}${NORM}"; else echo; fi
  return $WERR
}

# Handle waitlistResources return value:
# Do nothing for $? == 0.
# Otherwise do custom commands (typically XXX show) for each resource in $ERRRSC[*]
# This is to create additional info in the debug log file
# $1: Error message
# $2: Statistics array
# $3: Command timeout
# $4-...: Command
# Function return original $?
handleWaitErr()
{
  local RETV=$?
  #WAITERRSTR=""
  local rsrc
  if test $RETV = 0; then return $RETV; fi
  WAITERRPREFIX="$1"
  shift
  translate "$3" "$4"
  WAITERRSTR="${OSTACKCMD[@]} ${ERRRSC[*]} ${RRLIST[*]}
"
  for rsrc in ${ERRRSC[*]} ${RRLIST[*]}; do
    ostackcmd_tm "$@" $rsrc
    WAITERRSTR="$WAITERRSTR
$OSTACKRESP"
  done
  # Change in 1.74: Just generate an alarm here unless $1 == ""
  # Before, we left it to the caller
  if test -n "$WAITERRPREFIX"; then
    sendalarm $RETV "Error waiting for $WAITERRPREFIX" "$WAITERRSTR" 0
  fi
  return $RETV
}

# STATNM RESRNM COMMAND
# Only for the log file
# $1 => STATS
# $2 => Resource listname
# $3 => timeout
showResources()
{
  local STATNM=$1
  local RNM=$2
  local RESP
  shift; shift
  local TIMEOUT=$1; shift
  #if test $TIMEOUTFACT -gt 1; then let TIMEOUT+=2; fi
  eval local LIST=( \"\${$RNM}S[@]\" )
  local rsrc TM
  while rsrc in ${LIST}; do
    let APICALLS+=1
    RESP=$(ostackcmd_id id $TIMEOUT $@ $rsrc)
    updAPIerr $?
    #read TM ID STATE <<<"$RESP"
  done
}


# The commands that create and delete resources ...

createRouters()
{
  if test -z "$ROUTERS"; then
    createResources 1 NETSTATS ROUTER NONE NONE "" id $FIPTIMEOUT neutron router-create ${RPRE}Router || return
    # Need to attach external net gateway
    ostackcmd_tm NETSTATS $NETTIMEOUT neutron net-external-list
    if test $? != 0; then deleteRouters; return 1; fi
    #EXTNET=$(echo "$OSTACKRESP" | grep '^| [0-9a-f-]* |' | sed 's/^| \([0-9a-f-]*\) | \([^ ]*\).*$/\2/')
    EXTNET=$(echo "$OSTACKRESP" | grep '^| [0-9a-f-]* |' | grep "$EXTSEARCH" | head -n1 | sed 's/^| \([0-9a-f-]*\) | \([^ ]*\).*$/\1/')
    if test -z "$EXTNET"; then
      EXTNET=$(echo "$OSTACKRESP" | grep '^| [0-9a-f-]* |' | head -n1 | sed 's/^| \([0-9a-f-]*\) | \([^ ]*\).*$/\1/')
    fi
    # Not needed on OTC, but for most other OpenStack clouds:
    # Connect Router to external network gateway
    ostackcmd_tm_retry NETSTATS $NETTIMEOUT neutron router-gateway-set ${ROUTERS[0]} $EXTNET || true
  fi
}

deleteRouters()
{
  deleteResources NETSTATS ROUTER "" $(($FIPTIMEOUT+8)) neutron router-delete
  RC=$?
  if test $RC == 0; then ROUTERS=(); fi
  return $RC
}

createNets()
{
  ERC=0
  createResources 1 NETSTATS JHNET NONE NONE "" id $NETTIMEOUT neutron net-create "${RPRE}NET_JH" || ERC=$?
  if test $NONAZS -le 1; then
    createResources $NONETS NETSTATS NET NONE NONE "" id $NETTIMEOUT neutron net-create "${RPRE}NET_VM_\$no" || ERC=$?
  else
    createResources $NONETS NETSTATS NET NONE NONE "" id $NETTIMEOUT neutron net-create --availability-zone-hint "\${NAZS[\$((\$no%$NONAZS))]}" "${RPRE}NET_VM_\$no" || ERC=$?
  fi
  return $ERC
}

deleteNets()
{
  if test -n "$SECONDNET"; then
    deleteResources NETSTATS SECONDNET "" $NETTIMEOUT neutron net-delete
  fi
  deleteResources NETSTATS NET "" $NETTIMEOUT neutron net-delete
  deleteResources NETSTATS JHNET "" $NETTIMEOUT neutron net-delete
}

# We allocate 10.250.$((no*4)/22 for the VMs and 10.250.255.0/24 for all JumpHosts (one per AZ)
JHSUBNETIP=10.250.255.0/24

createSubNets()
{
  ERC=0
  if test -n "$NAMESERVER"; then
    createResources 1 NETSTATS JHSUBNET JHNET NONE "" id $NETTIMEOUT neutron subnet-create --dns-nameserver 5.1.66.255 --dns-nameserver $NAMESERVER --name "${RPRE}SUBNET_JH" "\$VAL" "$JHSUBNETIP" || ERC=$?
    createResources $NONETS NETSTATS SUBNET NET NONE "" id $NETTIMEOUT neutron subnet-create --dns-nameserver $NAMESERVER --dns-nameserver 185.150.99.255 --name "${RPRE}SUBNET_\$no" "\$VAL" "10.250.\$((no*4)).0/22" || ERC=$?
  else
    createResources 1 NETSTATS JHSUBNET JHNET NONE "" id $NETTIMEOUT neutron subnet-create --name "${RPRE}SUBNET_JH" "\$VAL" "$JHSUBNETIP" || ERC=$?
    createResources $NONETS NETSTATS SUBNET NET NONE "" id $NETTIMEOUT neutron subnet-create --name "${RPRE}SUBNET_VM_\$no" "\$VAL" "10.250.\$((no*4)).0/22" || ERC=$?
  fi
  return $ERC
}

create2ndSubNets()
{
  ERC=0
  if test -n "$SECONDNET"; then
    SECONDNETS=(); SECONDSUBNETS=()
    createResources $NONETS NETSTATS SECONDNET NONE NONE "" id $NETTIMEOUT neutron net-create "${RPRE}NET2_VM_\$no" || ERC=$?
    #createResources $NONETS NETSTATS SECONDSUBNET NET NONE "" id $NETTIMEOUT neutron subnet-create --disable-dhcp --name "${RPRE}SUBNET2_\$no" "\$VAL" "10.251.\$((no+4)).0/22" || ERC=$?
    createResources $NONETS NETSTATS SECONDSUBNET SECONDNET NONE "" id $NETTIMEOUT neutron subnet-create --name "${RPRE}SUBNET2_VM_\$no" "\$VAL" "10.251.\$((no*4)).0/22" || ERC=$?
    createResources $NONETS NETSTATS NONE SECONDSUBNET NONE "" id $FIPTIMEOUT neutron router-interface-add ${ROUTERS[0]} "\$VAL" || ERC=$?
  fi
  return $ERC
}

deleteSubNets()
{
  # TODO: Need to wait for LB being gone?
  if test -n "$SECONDNET"; then
    deleteResources NETSTATS SECONDSUBNET "" $NETTIMEOUT neutron subnet-delete
  fi
  deleteResources NETSTATS SUBNET "" $NETTIMEOUT neutron subnet-delete
  deleteResources NETSTATS JHSUBNET "" $NETTIMEOUT neutron subnet-delete
}

# Plug subnets into router
createRIfaces()
{
  createResources 1 NETSTATS NONE JHSUBNET NONE "" id $FIPTIMEOUT neutron router-interface-add ${ROUTERS[0]} "\$VAL"
  createResources $NONETS NETSTATS NONE SUBNET NONE "" id $FIPTIMEOUT neutron router-interface-add ${ROUTERS[0]} "\$VAL"
}

# Remove subnet interfaces on router
deleteRIfaces()
{
  if test -z "${ROUTERS[0]}"; then return 0; fi
  echo -en "Delete Router Interfaces ...\n "
  if test -n "$SECONDNET"; then
    local ORIGSECONDSUBNETS=(${SECONDSUBNETS[*]})
    deleteResources NETSTATS SECONDSUBNET "" $FIPTIMEOUT neutron router-interface-delete ${ROUTERS[0]}
    echo -n " "
    SECONDSUBNETS=(${ORIGSECONDSUBNETS[*]})
  fi
  local ORIGSUBNETS=(${SUBNETS[*]})
  deleteResources NETSTATS SUBNET "" $FIPTIMEOUT neutron router-interface-delete ${ROUTERS[0]}
  SUBNETS=(${ORIGSUBNETS[*]})
  if test -n "$JHSUBNETS"; then echo -n " "; fi
  local ORIGJHSUBNETS=(${JHSUBNETS[*]})
  deleteResources NETSTATS JHSUBNET "" $FIPTIMEOUT neutron router-interface-delete ${ROUTERS[0]}
  JHSUBNETS=(${ORIGJHSUBNETS[*]})
}

# Setup security groups with their rulesets
createSGroups()
{
  local RESP
  local OLDAPIERRS=$APIERRORS
  NAMES=( ${RPRE}SG_JumpHost ${RPRE}SG_Internal )
  createResources 2 NETSTATS SGROUP NAME NONE "" id $NETTIMEOUT neutron security-group-create "\$VAL" || return
  # And set rules ... (we don't need to keep track of and delete them)
  SG0=${SGROUPS[0]}
  SG1=${SGROUPS[1]}
  # Configure SGs: We can NOT allow any references to SG0, as the allowed-address-pair setting renders SGs useless
  #  that reference the SG0
  let APICALLS+=9
  #RESP=$(ostackcmd_id id neutron security-group-rule-create --direction ingress --ethertype IPv4 --remote-group-id $SG0 $SG0)
  RESP=$(ostackcmd_id id $NETTIMEOUT neutron security-group-rule-create --direction ingress --ethertype IPv4 --remote-ip-prefix $JHSUBNETIP $SG0)
  updAPIerr $?
  read TM ID STATE <<<"$RESP"
  NETSTATS+=( $TM )
  #RESP=$(ostackcmd_id id $NETTIMEOUT neutron security-group-rule-create --direction ingress --ethertype IPv6 --remote-group-id $SG0 $SG0)
  #updAPIerr $?
  #read TM ID STATE <<<"$RESP"
  #NETSTATS+=( $TM )
  # Configure SGs: Internal ingress allowed
  RESP=$(ostackcmd_id id $NETTIMEOUT neutron security-group-rule-create --direction ingress --ethertype IPv4 --remote-group-id $SG1 $SG1)
  updAPIerr $?
  read TM ID STATE <<<"$RESP"
  NETSTATS+=( $TM )
  RESP=$(ostackcmd_id id $NETTIMEOUT neutron security-group-rule-create --direction ingress --ethertype IPv6 --remote-group-id $SG1 $SG1)
  updAPIerr $?
  read TM ID STATE <<<"$RESP"
  NETSTATS+=( $TM )
  # Configure RPRE_SG_JumpHost rule: All from the other group, port 22 and 222- from outside
  RESP=$(ostackcmd_id id $NETTIMEOUT neutron security-group-rule-create --direction ingress --ethertype IPv4 --remote-group-id $SG1 $SG0)
  updAPIerr $?
  read TM ID STATE <<<"$RESP"
  NETSTATS+=( $TM )
  RESP=$(ostackcmd_id id $NETTIMEOUT neutron security-group-rule-create --direction ingress --ethertype IPv4 --protocol tcp --port-range-min 22 --port-range-max 22 --remote-ip-prefix 0.0.0.0/0 $SG0)
  updAPIerr $?
  read TM ID STATE <<<"$RESP"
  NETSTATS+=( $TM )
  RESP=$(ostackcmd_id id $NETTIMEOUT neutron security-group-rule-create --direction ingress --ethertype IPv4 --protocol tcp --port-range-min 222 --port-range-max $((222+($NOVMS-1)/$NOAZS)) --remote-ip-prefix 0.0.0.0/0 $SG0)
  updAPIerr $?
  read TM ID STATE <<<"$RESP"
  NETSTATS+=( $TM )
  RESP=$(ostackcmd_id id $NETTIMEOUT neutron security-group-rule-create --direction ingress --ethertype IPv4 --protocol icmp --port-range-min 8 --port-range-max 0 --remote-ip-prefix 0.0.0.0/0 $SG0)
  updAPIerr $?
  read TM ID STATE <<<"$RESP"
  NETSTATS+=( $TM )
  # Configure RPRE_SG_Internal rule: ssh (and https) and ping from the other group
  #RESP=$(ostackcmd_id id $NETTIMEOUT neutron security-group-rule-create --direction ingress --ethertype IPv4 --protocol tcp --port-range-min 22 --port-range-max 22 --remote-group-id $SG0 $SG1)
  RESP=$(ostackcmd_id id $NETTIMEOUT neutron security-group-rule-create --direction ingress --ethertype IPv4 --protocol tcp --port-range-min 22 --port-range-max 22 --remote-ip-prefix $JHSUBNETIP $SG1)
  updAPIerr $?
  read TM ID STATE <<<"$RESP"
  NETSTATS+=( $TM )
  #RESP=$(ostackcmd_id id $NETTIMEOUT neutron security-group-rule-create --direction ingress --ethertype IPv4 --protocol tcp --port-range-min 443 --port-range-max 443 --remote-group-id $SG0 $SG1)
  #RESP=$(ostackcmd_id id $NETTIMEOUT neutron security-group-rule-create --direction ingress --ethertype IPv4 --protocol tcp --port-range-min 443 --port-range-max 443 --remote-ip-prefix $JHSUBNETIP $SG1)
  #updAPIerr $?
  #read TM ID STATE <<<"$RESP"
  #NETSTATS+=( $TM )
  #RESP=$(ostackcmd_id id $NETTIMEOUT neutron security-group-rule-create --direction ingress --ethertype IPv4 --protocol icmp --port-range-min 8 --port-range-max 0 --remote-group-id $SG0 $SG1)
  RESP=$(ostackcmd_id id $NETTIMEOUT neutron security-group-rule-create --direction ingress --ethertype IPv4 --protocol icmp --port-range-min 8 --port-range-max 0 --remote-ip-prefix $JHSUBNETIP $SG1)
  updAPIerr $?
  read TM ID STATE <<<"$RESP"
  NETSTATS+=( $TM )
  if test -n "$LOADBALANCER"; then
    if test "$LB_PROVIDER" = "--provider ovn"; then
      # With OVN, the client IP is real (not the VIP), so we need to allow all
      RESP=$(ostackcmd_id id $NETTIMEOUT neutron security-group-rule-create --direction ingress --ethertype IPv4 --protocol tcp --port-range-min 80 --port-range-max 80 --remote-ip-prefix 0.0.0.0/0 $SG1)
    else
      RESP=$(ostackcmd_id id $NETTIMEOUT neutron security-group-rule-create --direction ingress --ethertype IPv4 --protocol tcp --port-range-min 80 --port-range-max 80 --remote-ip-prefix $JHSUBNETIP $SG1)
    fi
    updAPIerr $?
    read TM ID STATE <<<"$RESP"
    NETSTATS+=( $TM )
  fi  
  if test -n "$IPERF"; then
    RESP=$(ostackcmd_id id $NETTIMEOUT neutron security-group-rule-create --direction ingress --ethertype IPv4 --protocol tcp --port-range-min 5201 --port-range-max 5201 --remote-ip-prefix $JHSUBNETIP $SG1)
    updAPIerr $?
    read TM ID STATE <<<"$RESP"
    NETSTATS+=( $TM )
  fi
  #neutron security-group-show $SG0
  #neutron security-group-show $SG1
  test $OLDAPIERRS == $APIERRORS
}

cleanupPorts()
{
  RPORTS=( $(findres ${RPRE}Port_ neutron port-list) )
  deleteResources NETSTATS RPORT "" $NETTIMEOUT neutron port-delete
  #RVIPS=( $(findres ${RPRE}VirtualIP neutron port-list) )
  #deleteResources NETSTATS RVIP "" $NETTIMEOUT neutron port-delete
}


deleteSGroups()
{
  #neutron port-list
  #neutron security-group-list
  deleteResources NETSTATS SGROUP "" $NETTIMEOUT neutron security-group-delete
}

createVIPs()
{
  createResources 1 NETSTATS VIP NONE NONE "" id $NETTIMEOUT neutron port-create --security-group ${SGROUPS[0]} --name ${RPRE}VirtualIP ${JHNETS[0]}
  # FIXME: We should not need --allowed-adress-pairs here ...
}

deleteVIPs()
{
  deleteResources NETSTATS VIP "" $NETTIMEOUT neutron port-delete
}

createJHPorts()
{
  local RESP RC TM ID
  createResources $NOAZS NETSTATS JHPORT NONE NONE "" id $NETTIMEOUT neutron port-create --security-group ${SGROUPS[0]} --name "${RPRE}Port_JH\${no}" ${JHNETS[0]} || return
  for i in `seq 0 $((NOAZS-1))`; do
    let APICALLS+=1
    RESP=$(ostackcmd_id id $NETTIMEOUT neutron port-update ${JHPORTS[$i]} --allowed-address-pairs type=dict list=true ip_address=0.0.0.0/1 ip_address=128.0.0.0/1)
    RC=$?
    updAPIerr $RC
    read TM ID STATE <<<"$RESP"
    NETSTATS+=( $TM )
    if test $RC != 0; then echo -e "${YELLOW}ERROR: Failed setting allowed-adr-pair for port ${JHPORTS[$i]}$NORM" 1>&2; return 1; fi
  done
}

createPorts()
{
  if test -n "$MANUALPORTSETUP"; then
    createResources $NOVMS NETSTATS PORT NONE NONE "" id $NETTIMEOUT neutron port-create --security-group ${SGROUPS[1]} --name "${RPRE}Port_VM\${no}" "\${NETS[\$((\$no%$NONETS))]}"
  fi
}

create2ndPorts()
{
  if test -n "$SECONDNET"; then
    SECONDPORTS=()
    createResources $NOVMS NETSTATS SECONDPORT NONE NONE "" id $NETTIMEOUT neutron port-create --security-group ${SGROUPS[1]} --fixed-ip subnet_id="\${SECONDSUBNETS[\$((\$no%$NONETS))]}" --name "${RPRE}Port2_VM\${no}" "\${SECONDNETS[\$((\$no%$NONETS))]}"
  fi
}

deleteJHPorts()
{
  deleteResources NETSTATS JHPORT "" $NETTIMEOUT neutron port-delete
}

deletePorts()
{
  deleteResources NETSTATS PORT "" $NETTIMEOUT neutron port-delete
}

delete2ndPorts()
{
  if test -n "$SECONDNET"; then
    deleteResources NETSTATS SECONDPORT "" $NETTIMEOUT neutron port-delete
  fi
}

createJHVols()
{
  if test -n "$NOJHVOL"; then return 0; fi
  JVOLSTIME=()
  if test -n "$VOLUMETYPE"; then VOLTP="--volume-type $VOLUMETYPE"; else unset VOLTP; fi
  createResources $NOAZS VOLSTATS JHVOLUME NONE NONE JVOLSTIME id $CINDERTIMEOUT cinder create --image-id $JHIMGID --availability-zone \${VAZS[\$VAZN]} $VOLTP --name ${RPRE}RootVol_JH\$no $JHVOLSIZE
}

# STATNM RSRCNM CSTAT STIME PROG1 PROG2 FIELD COMMAND
waitJHVols()
{
  if test -n "$NOJHVOL"; then return 0; fi
  #waitResources VOLSTATS JHVOLUME VOLCSTATS JVOLSTIME "available" "NA" "status" $CINDERTIMEOUT cinder show
  waitlistResources VOLSTATS JHVOLUME VOLCSTATS JVOLSTIME "available" "NA" $VOLSTATCOL $CINDERTIMEOUT cinder list
  handleWaitErr "JH volumes" VOLSTATS $CINDERTIMEOUT cinder show
}

deleteJHVols()
{
  if test -n "$NOJHVOL"; then return 0; fi
  deleteResources VOLSTATS JHVOLUME "" $CINDERTIMEOUT cinder delete
}

createVols()
{
  if test -n "$BOOTFROMIMAGE"; then return 0; fi
  VOLSTIME=()
  if test -n "$VOLUMETYPE"; then VOLTP="--volume-type $VOLUMETYPE"; else unset VOLTP; fi
  createResources $NOVMS VOLSTATS VOLUME NONE NONE VOLSTIME id $CINDERTIMEOUT cinder create --image-id $IMGID --availability-zone \${VAZS[\$VAZN]} $VOLTP --name ${RPRE}RootVol_VM\$no $VOLSIZE
}

# STATNM RSRCNM CSTAT STIME PROG1 PROG2 FIELD COMMAND
waitVols()
{
  if test -n "$BOOTFROMIMAGE"; then return 0; fi
  #waitResources VOLSTATS VOLUME VOLCSTATS VOLSTIME "available" "NA" "status" $CINDERTIMEOUT cinder show
  waitlistResources VOLSTATS VOLUME VOLCSTATS VOLSTIME "available" "NA" $VOLSTATCOL $CINDERTIMEOUT cinder list
  handleWaitErr "Volumes" VOLSTATS $CINDERTIMEOUT cinder show
}

deleteVols()
{
  if test -n "$BOOTFROMIMAGE"; then return 0; fi
  deleteResources VOLSTATS VOLUME "" $CINDERTIMEOUT cinder delete
}

createKeypairs_old()
{
  UMASK=$(umask)
  umask 0077
  ostackcmd_tm NOVASTATS $NOVATIMEOUT nova keypair-add ${RPRE}Keypair_JH || return 1
  echo "$OSTACKRESP" > "$DATADIR/${RPRE}Keypair_JH.pem"
  KEYPAIRS+=( "${RPRE}Keypair_JH" )
  ostackcmd_tm NOVASTATS $NOVATIMEOUT nova keypair-add ${RPRE}Keypair_VM || return 1
  echo "$OSTACKRESP" > "$DATADIR/${RPRE}Keypair_VM.pem"
  KEYPAIRS+=( "${RPRE}Keypair_VM" )
  umask $UMASK
}

createKeyPair()
{
  echo -n "$1 "
  if test ! -r "$DATADIR/$1"; then
    rm -f "$DATADIR/$1" "$DATADIR/$1.pub" 2>/dev/null
    ssh-keygen -q -C $1@$HOSTNAME -t $KPTYPE -N "" -f "$DATADIR/$1" || return 1
  fi
  ostackcmd_tm NOVASTATS $NOVATIMEOUT nova keypair-add --pub-key "$DATADIR/$1.pub" $1
  RC=$?
  if test $RC != 0; then
    # The most common error is that the keypair with the name already exists
    ostackcmd_tm_retry NOVASTATS $NOVATIMEOUT nova keypair-delete $1
    return 1
  fi
  KEYPAIRS+=( "$1" )
}

createKeypairs()
{
  echo -n "New KEYPAIR: "
  createKeyPair ${RPRE}Keypair_JH || { echo; return 1; }
  createKeyPair ${RPRE}Keypair_VM
  RC=$?
  echo
  return $RC
}

deleteKeypairs()
{
  deleteResources NOVASTATS KEYPAIR "" $NOVATIMEOUT nova keypair-delete
  #rm ${RPRE}Keypair_VM.pem
  #rm ${RPRE}Keypair_JH.pem
}

# Extract IP address from neutron port-show output
extract_ip()
{
  echo "$1" | grep '| fixed_ips ' | sed "$PORTFIXED"
}

# Create Floating IPs, and set route via Virtual IP
SNATROUTE=""
createFIPs()
{
  local FLOAT RESP
  #createResources $NOAZS NETSTATS JHPORT NONE NONE "" id $NETTIMEOUT neutron port-create --security-group ${SGROUPS[0]} --name "${RPRE}Port_JH\${no}" ${JHNETS[0]} || return
  if test -n "$FIPWAITPORTDEVOWNER"; then
    # Actually this fails if the port is not assigned to a VM yet
    #  -- we can not associate a FIP to a port w/o dev owner on some clouds
    # So wait for JHPORTS having a device owner
    waitResources NETSTATS JHPORT JPORTSTAT JVMSTIME "NONNULL" "NONONO" "device_owner" $NETTIMEOUT neutron port-show
  fi
  # Now FIP creation is safe
  createResources $NOAZS FIPSTATS FIP JHPORT NONE "" id $FIPTIMEOUT neutron floatingip-create --port-id \$VAL --description ${RPRE}JH\$no $EXTNET
  if test $? != 0 -o -n "$INJECTFIPERR"; then return 1; fi
  # Use API to tell VPC that the VIP is the next hop (route table)
  ostackcmd_tm_retry NETSTATS $NETTIMEOUT neutron port-show ${VIPS[0]} || return 1
  VIP=$(extract_ip "$OSTACKRESP")
  # Find out whether the router does SNAT ...
  RESP=$(ostackcmd_id external_gateway_info $NETTIMEOUT neutron router-show ${ROUTERS[0]})
  updAPIerr $?
  read TM EXTGW STATE <<<"$RESP"
  NETSTATS+=( $TM )
  SNAT=$(echo $EXTGW | sed 's/^[^,]*, "enable_snat": \([^ }]*\).*$/\1/')
  if test "$SNAT" != "false" -a "$SNAT" != "true"; then
    SNAT=$(echo $STATE | sed 's/^[^,]*, "enable_snat": \([^ }]*\).*$/\1/')
  fi
  if test "$SNAT" = "false"; then
    ostackcmd_tm_retry NETSTATS $NETTIMEOUT neutron router-update ${ROUTERS[0]} --routes type=dict list=true destination=0.0.0.0/0,nexthop=$VIP
  else
    echo "SNAT enabled already ($SNAT), no need to use SNAT instance via VIP"
  fi
  if test $? != 0; then
    echo -e "$BOLD We lack the ability to set VPC route via SNAT gateways by API, will be fixed soon"
    echo -e " Please set next hop $VIP to VPC ${RPRE}Router (${ROUTERS[0]}) routes $NORM"
    SNATROUTE=""
  else
    #SNATROUTE=$(echo "$OSTACKRESP" | grep "^| *id *|" | sed -e "s/^| *id *| *\([^|]*\).*\$/\1/" -e 's/ *$//')
    echo "SNATROUTE: destination=0.0.0.0/0,nexthop=$VIP"
    SNATROUTE=1
  fi
  FLOAT=""
  ostackcmd_tm_retry NETSTATS $NETTIMEOUT neutron floatingip-list || return 1
  for PORT in ${FIPS[*]}; do
    FLOAT+=" $(echo "$OSTACKRESP" | grep $PORT | sed "$FLOATEXTR")"
  done
  echo "Floating IPs: $FLOAT"
  FLOATS=( $FLOAT )
}

# Delete VIP nexthop and EIPs
deleteFIPs()
{
  if test -n "$SNATROUTE" -a -n "${ROUTERS[0]}"; then
    ostackcmd_tm_retry NETSTATS $NETTIMEOUT neutron router-update ${ROUTERS[0]} --no-routes
    if test $? != 0; then
      echo -e "${YELLOW}ERROR: router --no-routes failed, retry ...${NORM}" 1>&2
      sleep 2
      ostackcmd_tm_retry NETSTATS $(($NETTIMEOUT+8)) neutron router-update ${ROUTERS[0]} --no-routes
    fi
  fi
  OLDFIPS=(${FIPS[*]})
  if test -n "$DISASSOC"; then
    # osTicket #361989: We suddenly need to disassociate before we can delete. Bug?
    deleteResources FIPSTATS FIP "" $FIPTIMEOUT neutron floatingip-disassociate
    FIPS=(${OLDFIPS[*]})
  fi
  deleteResources FIPSTATS FIP "" $FIPTIMEOUT neutron floatingip-delete
  # Extra treatment: Try again to avoid leftover FIPs
  # sleep 1
  ostackcmd_tm_retry NETSTATS $NETTIMEOUT neutron floatingip-list || return 0
  local FIPSLEFT=""
  for FIP in ${OLDFIPS[*]}; do
    if echo "$OSTACKRESP" | grep "^| $FIP" >/dev/null 2>&1; then FIPSLEFT="$FIPSLEFT$FIP "; fi
  done
  if test -n "$FIPSLEFT"; then
    sendalarm 1 "Cleanup Floating IPs $FIPSLEFT again"
    #echo -e "${RED}Delete FIP again: $FIP${NORM}" 1>&2
    ostackcmd_tm_retry NETSTATS $FIPTIMEOUT neutron floatingip-delete $FIPSLEFT
  fi
}

REDIRS=()
# Create a list of port forwarding rules (redirection/fwdmasq)
declare -a REDIRS
calcRedirs()
{
  local port ptn pi IP STR off
  REDIRS=()
  #echo "#DEBUG: cR Ports ${PORTS[*]}"
  # This is the mapping:
  # 222,JH0 -> VM0; 222,JH1 -> VM1, 222,JHa -> VMa, 223,JH0 -> VM(a+1) ...
  # Note: We need (a) a reproducible VM sorting order for CONNTEST with
  #  secondary port reshuffling and (b) PORTS needs to match VMS ordering
  # This is why we use orderVMs
  # Optimization: Do neutron port-list once and parse multiple times ...
  ostackcmd_tm_retry NETSTATS $NETTIMEOUT neutron port-list -c id -c fixed_ips -f json
  if test ${#PORTS[*]} -gt 0; then
    declare -i ptn=222
    declare -i pi=0
    for port in ${PORTS[*]}; do
      #ostackcmd_tm_retry NETSTATS $NETTIMEOUT neutron port-show $port
      #echo -n "##DEBUG: $port: "
      #IP=$(extract_ip "$OSTACKRESP")
      if test -z "$OPENSTACKCLIENT"; then
        IP=$(echo "$OSTACKRESP" | jq -r ".[] | select(.id == \"$port\") | .fixed_ips[].ip_address" | tr -d '"')
      else
        IP=$(echo "$OSTACKRESP" | jq -r ".[] | select(.ID == \"$port\") | .[\"Fixed IP Addresses\"]")
	if echo "$IP" | grep ip_address >/dev/null 2>&1; then IP=$(echo "$IP" | jq '.[].ip_address'); fi
	IP=$(echo -e "$IP" | tr -d '"' | sed "$PORTFIXED2")
      fi
      STR="0/0,$IP,tcp,$ptn,22"
      off=$(($pi%$NOAZS))
      #echo "Port $port: $STR => REDIRS[$off]"
      REDIRS[$off]="${REDIRS[$off]}$STR
"
      if test $(($off+1)) == $NOAZS; then let ptn+=1; fi
      let pi+=1
    done
    #for off in $(seq 0 $(($NOAZS-1))); do
    #  echo " REDIR $off: ${REDIRS[$off]}"
    #done
  fi
}

VMINFO=()
## Collect information on VM ...
# $1 => Number of VM
# fill in VMINFO array
# (0)UUID, (1)PORTUUID, (2)AZNO, (3)NETNO, (4)NETIDX, (5)NAME, (6)FIP, (7)PORT, (8)INTIP
vmInfo()
{
  # UUID is trival, as is PORTUUID
  local AZNO NETNO NETIDX NAME FIP PORT INTIP
  AZNO=$(($1%$NOAZS))
  NETNO=$(($1%$NONETS))
  NETIDX=$(($1/$NONETS))
  NAME=VM_VM_NET${NETNO}_$(($NETIDX+1))
  FIP=${FLOATS[$AZNO]}
  PORT=$(arrline "${REDIRS[$AZNO]}" $(($1/NOAZS)))
  INTIP=${PORT%,tcp*}
  INTIP=${INTIP##*,}
  PORT=${PORT#*tcp,}
  PORT=${PORT%%,*}
  VMINFO=(${VMS[$1]} ${PORTS[$1]} $AZNO $NETNO $NETIDX $NAME $FIP $PORT $INTIP)
}

if [[ "$JHIMG" = "openSUSE"* ]] || [[ "$JHIMG" = "SLES"* ]]; then JHIPERF3=iperf; else JHIPERF3=iperf3; fi
if [[ "$IMG" = "openSUSE"* ]] || [[ "$IMG" = "SLES"* ]]; then IPERF3=iperf; else IPERF3=iperf3; fi

# JumpHosts creation with SNAT and port forwarding
createJHVMs()
{
  local IP STR odd ptn RD USERDATA JHNUM port
  ostackcmd_tm_retry NETSTATS $NETTIMEOUT neutron port-show ${VIPS[0]} || return 1
  VIP=$(extract_ip "$OSTACKRESP")
  calcRedirs
  #echo "#DEBUG: cJHVM VIP $VIP REDIR ${REDIRS[*]}"
  for JHNUM in $(seq 0 $(($NOAZS-1))); do
    if test -z "${REDIRS[$JHNUM]}"; then
      # No fwdmasq config possible yet
      USERDATA="#cloud-config
#package_update: false
package_reboot_if_required: false
package_upgrade: false
packages:
  - iptables
  - bc
  - fio
  - $JHIPERF3
otc:
   internalnet:
      - 10.250/16
   snat:
      masqnet:
         - INTERNALNET
   addip:
      eth0: $VIP
"
    else
      RD=$(echo -n "${REDIRS[$JHNUM]}" |  sed 's@^0@         - 0@')
      USERDATA="#cloud-config
package_update: false
package_reboot_if_required: false
package_upgrade: false
otc:
   internalnet:
      - 10.250/16
   snat:
      masqnet:
         - INTERNALNET
      fwdmasq:
$RD
   addip:
      eth0: $VIP
"
    fi
    echo "$USERDATA" > "$DATADIR/${RPRE}user_data_JH.yaml"
    cat "$DATADIR/${RPRE}user_data_JH.yaml" >> "$LOGFILE"
    if test -z "$NOJHVOL"; then
      createResources 1 NOVABSTATS JHVM JHPORT JHVOLUME JVMSTIME id $NOVABOOTTIMEOUT nova boot --flavor $JHFLAVOR --boot-volume ${JHVOLUMES[$JHNUM]} --key-name ${KEYPAIRS[0]} --user-data "$DATADIR/${RPRE}user_data_JH.yaml" --availability-zone ${AZS[$(($JHNUM%$NOAZS))]} --security-groups ${SGROUPS[0]} --nic port-id=${JHPORTS[$JHNUM]} ${RPRE}VM_JH$JHNUM || return
    else
      if test -n "$NEED_JHVOL"; then
        IMAGE="--block-device id=$JHIMGID,source=image,dest=volume,size=$JHVOLSIZE,shutdown=remove,bootindex=0"
        if test -n "$VOLUMETYPE"; then IMAGE="$IMAGE,volumetype=$VOLUMETYPE"; fi
        ostackcmd_tm_retry3 VOLSTATS $CINDERTIMEOUT cinder list -f value -c ID #-c Name # -c Status -c Size
        OLDVOLS="$OSTACKRESP"
     else
        IMAGE="--image $JHIMGID"
	OLDVOLS=""
      fi
      createResources 1 NOVABSTATS JHVM JHPORT NONE JVMSTIME id $NOVABOOTTIMEOUT nova boot --flavor $JHFLAVOR $IMAGE --key-name ${KEYPAIRS[0]} --user-data "$DATADIR/${RPRE}user_data_JH.yaml" --availability-zone ${AZS[$(($JHNUM%$NOAZS))]} --security-groups ${SGROUPS[0]} --nic port-id=${JHPORTS[$JHNUM]} ${RPRE}VM_JH$JHNUM || return
    fi
  done
}

# Fill PORTS array by matching part's device_ids with the VM UUIDs
collectPorts_Old()
{
  local vm vmid ports port
  ostackcmd_tm_retry NETSTATS $NETTIMEOUT neutron port-list -c id -c device_id -c fixed_ips -f json
  #echo -e "#DEBUG: cP VMs ${VMS[*]}\n\'$OSTACKRESP\'"
  #echo "#DEBUG: cP VMs ${VMS[*]}"
  if test -n "$SECONDNET" -a -z "$SECONDPORTS"; then COLLSECOND=1; else unset COLLSECOND; fi
  for vm in $(seq 0 $(($NOVMS-1))); do
    vmid=${VMS[$vm]}
    if test -z "$vmid"; then sendalarm 1 "nova list" "VM $vm not found" $NOVATIMEOUT; continue; fi
    #port=$(echo "$OSTACKRESP" | jq -r '.[]' | grep -C4 "$vmid")
    #echo -e "#DEBUG: $port"
    ports=$(echo "$OSTACKRESP" | jq -r ".[] | select(.device_id == \"$vmid\") | .id+\" \"+.fixed_ips[].ip_address" | tr -d '"')
    port=$(echo -e "$ports" | grep 10.250 | sed 's/^\([^ ]*\) .*$/\1/')
    PORTS[$vm]=$port
    if test -n "$COLLSECOND"; then
      port2=$(echo -e "$ports" | grep 10.251 | sed 's/^\([^ ]*\) .*$/\1/')
      SECONDPORTS[$vm]=$port2
    fi
  done
  echo "#VM Ports: ${PORTS[*]}"
  if test -n "$SECONDPORTS"; then echo "#VM Ports2: ${SECONDPORTS[*]}"; fi
}

# Fill PORTS array by matching VM's IP address with port
collectPorts()
{
  local vm vmid ipaddr ipaddr2 port port2
  if test -z "$OPENSTACKCLIENT"; then collectPorts_Old; return; fi
  ostackcmd_tm_retry NOVASTATS $NOVATIMEOUT nova list --sort display_name:asc -f json -c Name -c ID -c Networks
  IPRESP="$OSTACKRESP"
  # FIXME: We could use the new reporting: -c ID -c "Fixed IP Addressess" -c "Device ID"
  # (but that does not help either to recover the lost device_id fields)
  ostackcmd_tm_retry NETSTATS $NETTIMEOUT neutron port-list -c id -c fixed_ips -f json
  #echo -e "#DEBUG: cP VMs ${VMS[*]}\n\'$OSTACKRESP\'\n\'$IPRESP\'"
  #echo "#DEBUG: cP VMs ${VMS[*]}"
  if test -n "$SECONDNET" -a -z "$SECONDPORTS"; then COLLSECOND=1; else unset COLLSECOND; fi
  for vm in $(seq 0 $(($NOVMS-1))); do
    vmid=${VMS[$vm]}
    if test -z "$vmid"; then sendalarm 1 "nova list" "VM $vm not found" $NOVATIMEOUT; continue; fi
    # FIXME: In theory, we need to filter for the correct subnet as well
    # (In practice: An IP address conflict is very unlikely ...)
    ipaddr=$(echo "$IPRESP" | jq ".[] | select(.ID == \"$vmid\") | .Networks" | grep '10\.250\.' | head -n1 | sed 's/^[^"]*"\([0-9\.]*\)".*$/\1/')
    ipaddr="${ipaddr##*=}"; ipaddr="${ipaddr%\"}"
    if test -n "$COLLSECOND"; then
      ipaddr2=$(echo "$IPRESP" | jq ".[] | select(.ID == \"$vmid\") | .Networks" | grep '10\.251\.' | head -n1 | sed 's/^[^"]*"\([0-9\.]*\)".*$/\1/')
      ipaddr2="${ipaddr2##*=}"; ipaddr2="${ipaddr2%\"}"
    fi
    port=$(echo "$OSTACKRESP" | jq ".[] | select(.\"Fixed IP Addresses\"[].ip_address == \"$ipaddr\").ID" | tr -d '"')
    #echo -e "#DEBUG: Search Port for VM $vmid with IP $ipaddr => port $port"
    PORTS[$vm]=$port
    if test -n "$COLLSECOND"; then
      port2=$(echo "$OSTACKRESP" | jq ".[] | select(.\"Fixed IP Addresses\"[].ip_address == \"$ipaddr2\").ID" | tr -d '"')
      SECONDPORTS[$vm]=$port2
    fi
  done
  echo "#VM Ports: ${PORTS[*]}"
  if test -n "$SECONDPORTS"; then echo "#VM Ports2: ${SECONDPORTS[*]}"; fi
}

# When NOT creating ports before JHVM starts, we cannot pass the port fwd information
# via user-data as we don't know the IP addresses. So modify VM via ssh.
# NO LONGER USED
setPortForward()
{
  if test -n "$MANUALPORTSETUP"; then return; fi
  local JHNUM FWDMASQ SHEBANG SCRIPT
  # If we need to collect port info, do so now
  if test -z "${PORTS[*]}"; then collectPorts; fi
  calcRedirs
  #echo "#DEBUG: sPF VIP $VIP REDIR ${REDIRS[*]} PORTS \"${PORTS[*]}\""
  for JHNUM in $(seq 0 $(($NOAZS-1))); do
    if test -z "${REDIRS[$JHNUM]}"; then
      echo -e "${YELLOW}ERROR: No redirections?$NORM" 1>&2
      return 1
    fi
    FWDMASQ=$( echo ${REDIRS[$JHNUM]} )
    ssh-keygen -R ${FLOATS[$JHNUM]} -f "$SSHHOSTSFILE" >/dev/null 2>&1
    SHEBANG='#!'
    SCRIPT=$(echo "$SHEBANG/bin/bash
sed -i 's@^FW_FORWARD_MASQ=.*\$@FW_FORWARD_MASQ=\"$FWDMASQ\"@' /etc/sysconfig/SuSEfirewall2
systemctl restart SuSEfirewall2
")
    echo "$SCRIPT" | ssh -i "$DATADIR/${KEYPAIRS[0]}" -o "PasswordAuthentication=no" -o "StrictHostKeyChecking=no" -o "UserKnownHostsFile=$SSHHOSTSFILE" ${JHDEFLTUSER}@${FLOATS[$JHNUM]} "cat - >upd_sfw2"
    ssh -i "$DATADIR/${KEYPAIRS[0]}" -o "PasswordAuthentication=no" -o "StrictHostKeyChecking=no" -o "UserKnownHostsFile=$SSHHOSTSFILE" ${JHDEFLTUSER}@${FLOATS[$JHNUM]} sudo "/bin/bash ./upd_sfw2"
  done
}

# Configure port forwarding etc. on non-SUSE VMs using plain iptables commands
setPortForwardGen()
{
  #if test -n "$MANUALPORTSETUP"; then return; fi
  local JHNUM FWDMASQ SHEBANG SCRIPT
  # If we need to collect port info, do so now
  if test -z "${PORTS[*]}"; then collectPorts; fi
  calcRedirs
  #echo "#DEBUG: sPFG VIP $VIP REDIR ${REDIRS[*]} PORTS \"${PORTS[*]}\""
  echo -n "Enable port forwarding on "
  for JHNUM in $(seq 0 $(($NOAZS-1))); do
    echo -n "JHVM$JHNUM: "
    if test -n "$LOGFILE"; then echo "Enable port forwarding on JHVM$JHNUM" >> "$LOGFILE"; fi
    if test -z "${REDIRS[$JHNUM]}"; then
      echo -e "${YELLOW}ERROR: No redirections?$NORM" 1>&2
      return 1
    fi
    FWDMASQ=$( echo ${REDIRS[$JHNUM]} )
    ssh-keygen -R ${FLOATS[$JHNUM]} -f "$SSHHOSTSFILE" >/dev/null 2>&1
    SHEBANG='#!'
    SCRIPT=$(echo "$SHEBANG/bin/bash
# SUSE image specific
if test -f /etc/sysconfig/scripts/SuSEfirewall2-snathelper; then
  sed -i 's@^FW_FORWARD_MASQ=.*\$@FW_FORWARD_MASQ=\"$FWDMASQ\"@' /etc/sysconfig/SuSEfirewall2
  systemctl restart SuSEfirewall2
else
  # Determine default NIC
  DEV=\$(ip route show | grep ^default | head -n1 | sed 's@default via [^ ]* dev \([^ ]*\) .*@\1@g')
  # Add VIP
  ip addr add $VIP/32 dev \$DEV
  # Outbound Masquerading
  iptables -t nat -A POSTROUTING -o \$DEV -s 10.250/16 -j MASQUERADE
  iptables -P FORWARD DROP
  iptables -I FORWARD 1 -p tcp --tcp-flags SYN,RST SYN -j TCPMSS --clamp-mss-to-pmtu
  iptables -I FORWARD 2 -i \$DEV -o \$DEV -m conntrack --ctstate RELATED,ESTABLISHED -j ACCEPT
  iptables -I FORWARD 3 -i \$DEV -o \$DEV -s 10.250/16 -j ACCEPT
  # Set ip_forward
  echo 1 > /proc/sys/net/ipv4/ip_forward
  # Inbound Masquerading
  iptables -I FORWARD 4 -i \$DEV -o \$DEV -d 10.250/16 -p tcp --dport 22 -j ACCEPT
  iptables -t nat -A POSTROUTING -o \$DEV -d 10.250/16 -p tcp --dport 22 -j MASQUERADE")
# "0/0,10.250.0.24,tcp,222,22 0/0,10.250.4.16,tcp,223,22 0/0,10.250.0.9,tcp,224,22 0/0,10.250.4.10,tcp,225,22 0/0,10.250.0.7,tcp,226,22 0/0,10.250.4.5,tcp,227,22 0/0,10.250.0.4,tcp,228,22 0/0,10.250.4.4,tcp,229,22"
    for FMQ in $FWDMASQ; do
      OLDIFS="$IFS"; IFS=","
      read saddr daddr proto port dport < <(echo "$FMQ")
      IFS="$OLDIFS"
      SCRIPT=$(echo -e "$SCRIPT\n  iptables -t nat -A PREROUTING -s $saddr -i \$DEV -j DNAT -p $proto --dport $port --to-destination $daddr:$dport")
    done
    SCRIPT=$(echo -e "$SCRIPT\nfi")
    # FIXME: Need to report errors here
    echo "$SCRIPT" | ssh -i "$DATADIR/${KEYPAIRS[0]}" -o "PasswordAuthentication=no" -o "StrictHostKeyChecking=no" -o "UserKnownHostsFile=$SSHHOSTSFILE" ${JHDEFLTUSER}@${FLOATS[$JHNUM]} "cat - >upd_ipt" >/dev/null 2>&1
    # -tt is a workaround for a RHEL/CentOS 7 bug
    ssh -tt -i "$DATADIR/${KEYPAIRS[0]}" -o "PasswordAuthentication=no" -o "StrictHostKeyChecking=no" -o "UserKnownHostsFile=$SSHHOSTSFILE" ${JHDEFLTUSER}@${FLOATS[$JHNUM]} sudo "/bin/bash ./upd_ipt" >/dev/null 2>&1
    RC=$?
    if test "$RC" = "0"; then
      echo -n "OK "
      if test -n "$LOGFILE"; then echo " => OK" >> "$LOGFILE"; fi
    else
      echo -n "FAILED $RC "
      if test -n "$LOGFILE"; then echo " => ERROR $RC" >> "$LOGFILE"; fi
    fi
  done
  echo
}


# Loadbalancers
createLBs()
{
  local RC=0
  if test -n "$LOADBALANCER"; then
    #createResources 1 LBSTATS LBAAS JHNET NONE LBSTIME id $FIPTIMEOUT neutron lbaas-loadbalancer-create --vip-network-id ${JHNETS[0]} --name "${RPRE}LB_0" $LB_PROVIDER $LB_FLAVOR
    createResources 1 LBSTATS LBAAS JHNET NONE LBSTIME id $FIPTIMEOUT neutron lbaas-loadbalancer-create --vip-subnet-id ${JHSUBNETS[0]} --name "${RPRE}LB_0" $LB_PROVIDER $LB_FLAVOR
    RC=$?
    if test $RC != 0; then let LBERRORS+=1; LBAASS=(); fi
  fi
  return $RC
}

deleteLBs()
{
  DELLBAASS=(${LBAASS[*]})
  if test -n "$LOADBALANCER" -a "$LBERRORS" != "0" -a -z "$LBAASS"; then
    echo -n "  Detecting LoadBalancers for extra cleanup: "
    LBAASS=( $(findres ${RPRE}LB neutron lbaas-loadbalancer-list) )
    echo "${LBAASS[*]}"
  fi
  if test -n "$LBAASS"; then
    if test -n "$OLD_OCTAVIA"; then
      deleteResources LBSTATS LBAAS LBDTIME $((FIPTIMEOUT+10)) neutron lbaas-loadbalancer-delete
    else
      deleteResources LBSTATS LBAAS LBDTIME $((FIPTIMEOUT+12)) neutron lbaas-loadbalancer-delete --cascade
    fi
  fi
}

# Remove VIP ports from LBs that can't be deleted, so we can clean up networks at least
delPortsLBs()
{
  #echo "delPortsLBs LBAASS ${LBAASS[*]} REMLBAASS ${REMLBAASS[*]}"
  if test -z "$REMLBAASS"; then return 0; fi
  local ERR=0
  echo -n "Deleting ports of failed LBs "
  for LBAAS in ${REMLBAASS[*]}; do
    ostackcmd_tm_retry LBSTATS $NETTIMEOUT neutron lbaas-loadbalancer-show $LBAAS -f value -c vip_port_id
    let ERR+=$?
    LBPORT=$OSTACKRESP
    #ostackcmd_tm_retry LBSTATS $NETTIMEOUT neutron port-show $LBPORT
    openstack port show $LBPORT >/dev/null 2>&1
    if test $? != 0; then echo -n "$LBAAS:ALREADY_DELETED "; continue; fi
    echo -n "$LBAAS:$LBPORT "
    ostackcmd_tm_retry LBSTATS $NETTIMEOUT neutron port-delete $LBPORT
    let ERR+=$?
  done
  echo
  return $ERR
}

waitLBs()
{
  #echo "Wait for LBs ${LBAASS[*]} ..."
  #waitResources NETSTATS LBAAS LBCSTATS LBSTIME "ACTIVE" "NA" "provisioning_status" $NETTIMEOUT neutron lbaas-loadbalancer-show
  if test "$1" = "--nostat"; then
    waitlistResources LBSTATS LBAAS NONE NONE "ACTIVE" "NONONO" 4 $NETTIMEOUT neutron lbaas-loadbalancer-list
  else
    waitlistResources LBSTATS LBAAS LBCSTATS LBSTIME "ACTIVE" "NONONO" 4 $NETTIMEOUT neutron lbaas-loadbalancer-list
  fi
  handleWaitErr "Loadbalancer" LBSTATS $NETTIMEOUT neutron lbaas-loadbalancer-show
}

waitdelLBs()
{
  if test -n "${DELLBAASS[*]}"; then
    #echo "Delete LBAAS: ${DELLBAASS[*]}"
    waitlistResources LBSTATS DELLBAAS LBDSTATS LBDTIME "XDELX" "$FORCEDEL" 2 $NETTIMEOUT neutron lbaas-loadbalancer-list
  fi
}

killhttp()
{
  HALF=$((NOVMS/2))
  killed=0
  for i in $(seq 0 $((NOVMS-1))); do
    if test $RANDOM -ge 16384 -a $i != $((NOVMS-1)); then continue; fi
    vmInfo $i
    # (0)UUID, (1)PORTUUID, (2)AZNO, (3)NETNO, (4)NETIDX, (5)NAME, (6)FIP, (7)PORT, (8)INTIP
    #echo "DEBUG: $i: ${VMINFO[*]}"
    #testlsandping ${KEYPAIRS[1]} ${FLOATS[$JHNO]} $pno $no
    echo -n "$i: ${VMINFO[6]}[${VMINFO[2]}]:${VMINFO[7]} (${VMINFO[5]}/${VMINFO[8]}) "
    if test -z ${VMINFO[8]}; then echo -n "X "; continue; fi
    HOSTN=$(ssh -i "$DATADIR/${KEYPAIRS[1]}" -p ${VMINFO[7]} -o "PasswordAuthentication=no" -o "StrictHostKeyChecking=no" -o "ConnectTimeout=8" -o "UserKnownHostsFile=$SSHHOSTSFILE" $DEFLTUSER@${VMINFO[6]} "cat /var/run/www/htdocs/hostname; sudo killall python3")
    if test $? == 0; then echo -n "($HOSTN) "; else echo -n "ERROR "; fi
    #ssh -i "$DATADIR/${KEYPAIRS[1]}" -p ${VMINFO[7]} -o "PasswordAuthentication=no" -o "StrictHostKeyChecking=no" -o "ConnectTimeout=8" -o "UserKnownHostsFile=$SSHHOSTSFILE" $DEFLTUSER@${VMINFO[6]} "cat /var/run/www/htdocs/hostname; sudo killall python3"
    let killed+=1
    if test $killed -ge $HALF; then return; fi
  done
}


ERRREASON=""
LBERR=0
RC=0
## Handle LB Errors
# $1 => $RC
# $2-* => Error text
handleLBErr()
{
  RC=$1
  local ABORT=$2
  shift; shift
  if test $RC = 0; then return; fi
  ERRREASON="$ERRREASON$* "
  let LBERR+=$RC
  let LBERRORS+=1
}

# $1 => failed VM number
reportVM()
{
  if test $1 -lt 0 -o $1 -ge $NOVMS; then return; fi
  ostackcmd_tm NOVASTATS $NOVATIMEOUT nova show ${VMS[$1]}
}


testLBs()
{
  LBERR=0
  ERRREASON=""
  if test -z "$LB_ALGO"; then LB_ALGO="--lb-algorithm=ROUND_ROBIN"; fi
  echo -n "LBaaS2 "
  if test "$TCP_LB" = "1"; then echo -n "(TCP) "; PROTO=TCP; unset SESSPERS; unset URLPATH
  else echo -n "(HTTP) "; PROTO=HTTP; SESSPERS="--session-persistence type=HTTP_COOKIE"; URLPATH="--url-path /hostname"; fi
  if test "$LB_PROVIDER" = "--provider ovn"; then echo -n "(${LB_PROVIDER##* }) "; LB_ALGO="--lb-algorithm SOURCE_IP_PORT"; fi
  createResources 1 LBSTATS POOL LBAAS NONE "" id $FIPTIMEOUT neutron lbaas-pool-create --name "${RPRE}Pool_0" --protocol $PROTO $LB_ALGO $SESSPERS --loadbalancer ${LBAASS[0]} # --wait
  handleLBErr $? "PoolCreate"
  if test $RC != 0; then let LBERRORS+=1; return $RC; fi
  if test -z "$LBWAIT"; then
    waitlistResources LBSTATS POOL NONE NONE "ACTIVE" "NONONO" 4 $NETTIMEOUT neutron lbaas-pool-list
    handleWaitErr "LB pool" LBSTATS $NETTIMEOUT neutron lbaas-pool-show
  fi
  if test "$STATE" != "ACTIVE"; then sleep 1; fi
  # FIXME: Normally, we should create listener -> pool -> hm, members
  # https://docs.openstack.org/octavia/latest/user/guides/basic-cookbook.html
  # For historical (OTC?) reasons, we create the pool b/f the listener
  createResources 1 LBSTATS LISTENER POOL LBAAS "" id $FIPTIMEOUT neutron lbaas-listener-create --name "${RPRE}Listener_0" --default-pool ${POOLS[0]} --protocol $PROTO --protocol-port 80 --loadbalancer ${LBAASS[0]} # --wait
  handleLBErr $? "ListenerCreate"
  if test $RC != 0; then let LBERRORS+=1; return $RC; fi
  if test -z "$LBWAIT"; then
    waitResources LBSTATS LISTENER NONE NONE "ACTIVE" "NONONO" "provisioning_status" $NETTIMEOUT neutron lbaas-listener-show
    handleWaitErr "LB listener" LBSTATS $NETTIMEOUT neutron lbaas-listener-show
  fi
  # FIXME: We still get those occasional LB immutable errors -- how can we avoid this?
  # For now push member creation after FIP allocation
  # Assign a FIP to the LB
  ostackcmd_tm_retry LBSTATS $NETTIMEOUT neutron lbaas-loadbalancer-show ${LBAASS[0]} -f value -c vip_port_id
  handleLBErr $? "ShowLB"
  LBPORT=$OSTACKRESP
  echo -n "Attach FIP to LB port $LBPORT: "
  ostackcmd_tm FIPSTATS $FIPTIMEOUT neutron floatingip-create --port $LBPORT --description ${RPRE}LB $EXTNET
  handleLBErr $? "FIPCreate"
  LBIP=$(echo "$OSTACKRESP" | grep ' floating_ip_address ' | sed 's/^|[^|]*| *\([a-f0-9:\.]*\).*$/\1/')
  LBFIPS=( $(echo "$OSTACKRESP" | grep ' id ' | sed 's/^|[^|]*| *\([a-f0-9\-]*\).*$/\1/') )
  echo "${LBFIPS[0]}"
  if test "$STATE" != "ACTIVE"; then sleep 1; fi
  # Reverse order of HM and Member creation optionally
  if test "$REVERSEHMMEMBER" != "1"; then
    createResources 1 LBSTATS HEALTHMON POOL NONE "" id $FIPTIMEOUT neutron lbaas-healthmonitor-create --name "${RPRE}HealthMon_0" --delay 3 --timeout 2 --max-retries 1 --max-retries-down 1 --type $PROTO $URLPATH --pool ${POOLS[0]}
    handleLBErr $? "HealthMonCreate"
  fi
  #echo "DEBUG: IPS ${IPS[*]} SUBNETS ${SUBNETS[*]}"
  createResourcesCond $NOVMS LBSTATS MEMBER IP POOL "" id $FIPTIMEOUT \${IPS[\$no]} neutron lbaas-member-create --name "${RPRE}Member_\$no" --address \${IPS[\$no]} --subnet-id \${SUBNETS[\$\(\(no%$NONETS\)\)]} --protocol-port 80 ${POOLS[0]}
  #createResources $NOVMS LBSTATS MEMBER IP POOL "" id $FIPTIMEOUT neutron lbaas-member-create --name "${RPRE}Member_\$no" --address \${IPS[\$no]} --subnet-id ${JHSUBNETS[0]} --protocol-port 80 ${POOLS[0]}
  #createResources $NOVMS LBSTATS MEMBER IP POOL "" id $FIPTIMEOUT neutron lbaas-member-create --name "${RPRE}Member_\$no" --address \${IPS[\$no]} --protocol-port 80 ${POOLS[0]}
  handleLBErr $? "MemberCreate"
  if test $RC != 0; then let LBERRORS+=1; reportVM $FAILEDNO; return $RC; fi
  if test "$STATE" != "ACTIVE"; then sleep 1; fi
  if test "$REVERSEHMMEMBER" = "1"; then
    createResources 1 LBSTATS HEALTHMON POOL NONE "" id $FIPTIMEOUT neutron lbaas-healthmonitor-create --name "${RPRE}HealthMon_0" --delay 3 --timeout 2 --max-retries 1 --max-retries-down 1 --type $PROTO $URLPATH --pool ${POOLS[0]}
    handleLBErr $? "HealthMonCreate"
  fi
  echo -n "Test LB at $LBIP:"
  LBCERR=0
  STTM=$(date +%s.%N)
  # Access LB NOVMS times (RR -> each server gets one request)
  for i in $(seq 0 $NOVMS); do
    ANS=$(curl -m4 http://$LBIP/hostname 2>/dev/null)
    handleLBErr $? "Connect $LBIP"
    echo -n " $ANS"
    if test $RC != 0; then errwait $ERRWAIT; fi
    let LBCERR+=$RC
  done
  ENTM=$(date +%s.%N)
  LBDUR=$(echo "10*($ENTM-$STTM)" | bc -l)
  LBDUR=$(printf %.2f $LBDUR)
  log_grafana LBconn $NOVMS $LBDUR $LBCERR
  ostackcmd_tm_retry LBSTATS $NETTIMEOUT neutron lbaas-pool-show ${POOLS[0]} -f value -c operating_status
  handleLBErr $? "PoolShow"
  echo " $OSTACKRESP"
  test "$OSTACKRESP" != "ONLINE" && handleLBErr 1 "OpStatusNotOnline"
  # Kill some backends
  if test -z "$SKIPKILLLB"; then
  echo -n "Kill backends: "
  killhttp
  echo -n " wait ... "
  sleep $((2+WAITLB))
  # TODO: Test for degraded status of pool, ERROR for members
  ostackcmd_tm_retry LBSTATS $NETTIMEOUT neutron lbaas-pool-show ${POOLS[0]} -f value -c operating_status
  handleLBErr $? "PoolShow2"
  echo $OSTACKRESP
  test "$OSTACKRESP" != "DEGRADED" && handleLBErr 1 "OpStatusNotDegraded"
  echo -n "Retest LB at $LBIP (after $((2+WAITLB)) s):"
  LBCERR=0
  STTM=$(date +%s.%N)
  # Access LB NOVMS times (RR -> each server gets one request)
  for i in $(seq 0 $NOVMS); do
    ANS=$(curl -m4 http://$LBIP/hostname 2>/dev/null)
    handleLBErr $? "Connect $LBIP"
    echo -n " $ANS"
    if test $RC != 0; then errwait $ERRWAIT; fi
    let LBCERR+=$RC
  done
  ENTM=$(date +%s.%N)
  LBDUR=$(echo "10*($ENTM-$STTM)" | bc -l)
  LBDUR=$(printf %.2f $LBDUR)
  log_grafana LBconn $NOVMS $LBDUR $LBCERR
  else
    echo -e "${YELLOW}Warning:${NORM} Skipped LB backend kill checks (health mon)"
  fi
  echo
  if test $LBERR != 0; then
    sendalarm 2 "Errors connecting to LB $LBIP port 80: $ERRREASON" "$LBERR" 4
    if test -n "$EXITERR"; then exit 3; fi
  fi
  #LBERRORS+=$LBERR
  return $LBERR
}

cleanLBs()
{
  if test -z "$LBAASS"; then return; fi
  echo -n "LBaaS2 "
  if test "$REVERSEHMMEMBER" = "1"; then
    deleteResources LBSTATS HEALTHMON "" $FIPTIMEOUT neutron lbaas-healthmonitor-delete
    if test "$STATE" = "PENDING_DELETE"; then sleep 1; fi
    echo -n " "
  fi
  deleteResources LBSTATS MEMBER "" $FIPTIMEOUT neutron lbaas-member-delete ${POOLS[0]}
  # FIXME: Wait until they're gone
  if test "$STATE" = "PENDING_DELETE"; then sleep 1; fi
  echo -n " "
  if test "$REVERSEHMMEMBER" != "1"; then
    deleteResources LBSTATS HEALTHMON "" $FIPTIMEOUT neutron lbaas-healthmonitor-delete
    if test "$STATE" = "PENDING_DELETE"; then sleep 1; fi
    echo -n " "
  fi
  deleteResources LBSTATS LISTENER "" $((FIPTIMEOUT+12)) neutron lbaas-listener-delete
  # Delete FIP first, so no sleep waiting for listener been gone
  echo -n " "
  deleteResources FIPSTATS LBFIP "" $FIPTIMEOUT neutron floatingip-delete
  echo -n " "
  deleteResources LBSTATS POOL "" $((FIPTIMEOUT+12)) neutron lbaas-pool-delete
  if test -n "$REMLISTENERS"; then
    deleteResources LBSTATS REMLISTENER "" $FIPTIMEOUT neutron lbaas-listener-delete
  fi
}

waitJHVMs()
{
  #waitResources NOVASTATS JHVM VMCSTATS JVMSTIME "ACTIVE" "NA" "status" $NOVATIMEOUT nova show
  waitlistResources NOVASTATS JHVM VMCSTATS JVMSTIME "ACTIVE" "NONONO" 2 $NOVATIMEOUT nova list
  handleWaitErr "JH VMs" NOVASTATS $NOVATIMEOUT nova show
}

nameJHVols()
{
  # Name Volumes created by Nova for JHs with diskless flavor
  if test -n "$NEED_JHVOL"; then
    VOLNEEDSTAG=1
    declare -i attempt=1
    while test $attempt -lt 10; do
      nameVols $attempt
      if test $? = $NOAZS; then return 0; fi
      sleep 4
      let attempt+=1
    done
    nameVols $attempt
    if test $? = $NOAZS; then return 0; fi
    return 1
  fi
}

deleteJHVMs()
{
  # The platform can take a long long time to delete a VM in build state, so better wait a bit
  # to see whether it becomes active, so deletion has a better chance to suceed in finite time.
  # Note: We wait ~100s (30x4s) and don't disturb VMCSTATS by this, empty CSTATS is handled
  #  as special case in waitlistResources
  # Note: We meanwhile abort for broken JHs, so this is no longer needed.
  #waitlistResources NOVASTATS JHVM "" JVMSTIME "ACTIVE" "ERROR" 2 $NOVATIMEOUT nova list
  JVMSTIME=()
  local ORIGJHVMS=(${JHVMS[*]})
  deleteResources NOVABSTATS JHVM JVMSTIME $NOVATIMEOUT nova delete
  JHVMS=(${ORIGJHVMS[*]})
}

waitdelJHVMs()
{
  #waitdelResources NOVASTATS JHVM VMDSTATS JVMSTIME nova show
  waitlistResources NOVASTATS JHVM VMDSTATS JVMSTIME "XDELX" "$FORCEDEL" 2 $NOVATIMEOUT nova list
  # TODO: Extra cleanup for volumes of diskless flavors for JH
}

# Bring VMs in $OSTACKRESP (from nova list/openstack server list) into order
# NET0-1 => 0, NET1-1 => 1, Nn-1 => n, NET0-2 => n+1, ...
orderVMs()
{
  VMS=()
  for netno in $(seq 0 $(($NONETS-1))); do
    declare -i off=$netno
    OLDIFS="$IFS"; IFS="|"
    #nova list | grep " ${RPRE}VM_VM_NET$netno"
    while read sep vmid sep name sep; do
      #echo -n " VM$off=$vmid"
      IFS=" " VMS[$off]=$(echo $vmid)
      IFS=" " VMSTIME[$off]=${STMS[$netno]}
      #echo "DEBUG: VMS[$off]=$name $vmid (net $netno)"
      let off+=$NONETS
    done  < <(echo "$OSTACKRESP" | grep " ${RPRE}VM_VM_NET$netno")
    IFS="$OLDIFS"
    #echo
  done
}

# Create many VMs with one API call (option -D)
createVMsAll()
{
  local netno AZ THISNOVM vmid off STMS
  local ERRS=0
  local UDTMP="$DATADIR/${RPRE}user_data_VM.yaml"
  echo -e "#cloud-config\n#package_update: false\npackage_upgrade: false\npackage_reboot_if_required: false\nwrite_files:\n - content: |\n      # TEST FILE CONTENTS\n      api_monitor.sh.${RPRE}ALL\n   path: /tmp/testfile\n   permissions: '0644'" > "$UDTMP"
  if test -n "$LOADBALANCER"; then
    #echo -e "packages:\n  - thttpd\nruncmd:\n  - hostname > /srv/www/htdocs/hostname\n  - systemctl start thttpd\n  - sed -i 's/FW_SERVICES_EXT_TCP=""/FW_SERVICES_EXT_TCP="http"/' /etc/sysconfig/SuSEfirewall2\n  - systemctl restart SuSEfirewall2" >> $UDTMP
    # This only requires python3
    echo -e "packages:\n  - python3\n  - $IPERF3\nruncmd:\n  - mkdir -p /var/run/www/htdocs\n  - hostname > /var/run/www/htdocs/hostname\n  - cd /var/run/www/htdocs && python3 -m http.server 80 &" >> "$UDTMP"
    if [[ "$IMG" = "openSUSE"* ]]; then
      echo -e "  - sed -i 's/FW_SERVICES_EXT_TCP=\"\"/FW_SERVICES_EXT_TCP=\"http targus-getdata1\"/' /etc/sysconfig/SuSEfirewall2\n  - \"systemctl status SuSEfirewall2 && systemctl restart SuSEfirewall2\"" >> "$UDTMP"
    fi
    if test -n "$IPERF"; then
      echo -e "  - iperf3 -Ds" >> "$UDTMP"
    fi
  elif test -n "$IPERF"; then
    echo -e "packages:\n  - $IPERF3\nruncmd:\n  - iperf3 -Ds" >> "$UDTMP"
    if [[ "$IMG" = "openSUSE"* ]]; then
      echo -e "  - sed -i 's/FW_SERVICES_EXT_TCP=\"\"/FW_SERVICES_EXT_TCP=\"targus-getdata1\"/' /etc/sysconfig/SuSEfirewall2\n  - \"systemctl status SuSEfirewall2 && systemctl restart SuSEfirewall2\"" >> "$UDTMP"
    fi
  fi
  declare -a STMS
  if test -n "$VMVOLSIZE"; then
    IMAGE="--block-device id=$IMGID,source=image,dest=volume,size=$VMVOLSIZE,shutdown=remove,bootindex=0"
    if test -n "$VOLUMETYPE"; then IMAGE="$IMAGE,volumetype=$VOLUMETYPE"; fi
    ostackcmd_tm_retry3 VOLSTATS $CINDERTIMEOUT cinder list -f value -c ID #-c Name # -c Status -c Size
    OLDVOLS="$OSTACKRESP"
    echo "#DEBUG: $(echo $OLDVOLS | wc -w) OLDVOLS"
  else
    IMAGE="--image $IMGID"
    OLDVOLS=""
  fi
  echo -n "Create VMs in batches: "
  # Can not pass port IDs during boot in batch creation
  if test -n "$SECONDNET" -a -z "$DELAYEDATTACH"; then DELAYEDATTACH=1; fi 
  for netno in $(seq 0 $(($NONETS-1))); do
    AZ=${AZS[$(($netno%$NOAZS))]}
    THISNOVM=$((($NOVMS+$NONETS-$netno-1)/$NONETS))
    STMS[$netno]=$(date +%s)
    ostackcmd_tm NOVABSTATS $(($NOVABOOTTIMEOUT+$THISNOVM*$DEFTIMEOUT/2)) nova boot --flavor $FLAVOR $IMAGE --key-name ${KEYPAIRS[1]} --availability-zone $AZ --security-groups ${SGROUPS[1]} --nic net-id=${NETS[$netno]} --user-data "$UDTMP" ${RPRE}VM_VM_NET$netno --min-count=$THISNOVM --max-count=$THISNOVM
    let ERRS+=$?
    # TODO: More error handling here?
  done
  sleep 1
  # Collect VMIDs
  ostackcmd_tm_retry NOVASTATS $NOVATIMEOUT nova list --sort display_name:asc
  orderVMs
  echo "${VMS[*]}"
  #collectPorts
  rm "$UDTMP"
  return $ERRS
}

# Classic creation of all VMs, one by one
createVMs()
{
  if test -n "$BOOTALLATONCE"; then createVMsAll; return; fi
  local UDTMP="$DATADIR/${RPRE}user_data_VM.yaml"
  for no in $(seq 0 $NOVMS); do
    echo -e "#cloud-config\npackage_update: false\npackage_upgrade: false\npackage_reboot_if_required: false\nwrite_files:\n - content: |\n      # TEST FILE CONTENTS\n      api_monitor.sh.${RPRE}$no\n   path: /tmp/testfile\n   permissions: '0644'" > "$UDTMP.$no"
  done
  if test -n "$BOOTFROMIMAGE"; then
    if test -n "$VMVOLSIZE"; then
      IMAGE="--block-device id=$IMGID,source=image,dest=volume,size=$VMVOLSIZE,shutdown=remove,bootindex=0"
      if test -n "$VOLUMETYPE"; then IMAGE="$IMAGE,volumetype=$VOLUMETYPE"; fi
    else
      IMAGE="--image $IMGID"
    fi
    if test -n "$MANUALPORTSETUP"; then
      createResources $NOVMS NOVABSTATS VM PORT VOLUME VMSTIME id $NOVABOOTTIMEOUT nova boot --flavor $FLAVOR $IMAGE --key-name ${KEYPAIRS[1]} --availability-zone \${AZS[\$AZN]} --nic port-id=\$VAL --user-data "$UDTMP.\$no" ${RPRE}VM_VM\$no
    else
      # SAVE: createResources $NOVMS NETSTATS PORT NONE NONE "" id neutron port-create --name "${RPRE}Port_VM\${no}" --security-group ${SGROUPS[1]} "\${NETS[\$((\$no%$NONETS))]}"
      createResources $NOVMS NOVABSTATS VM NET VOLUME VMSTIME id $NOVABOOTTIMEOUT nova boot --flavor $FLAVOR $IMAGE --key-name ${KEYPAIRS[1]} --availability-zone \${AZS[\$AZN]} --security-groups ${SGROUPS[1]} --nic "net-id=\${NETS[\$((\$no%$NONETS))]}" --user-data "$UDTMP.\$no" ${RPRE}VM_VM\$no
    fi
  else
    if test -n "$MANUALPORTSETUP"; then
      createResources $NOVMS NOVABSTATS VM PORT VOLUME VMSTIME id $NOVABOOTTIMEOUT nova boot --flavor $FLAVOR --boot-volume \$MVAL --key-name ${KEYPAIRS[1]} --availability-zone \${AZS[\$AZN]} --nic port-id=\$VAL --user-data "$UDTMP.\$no" ${RPRE}VM_VM\$no
    else
      # SAVE: createResources $NOVMS NETSTATS PORT NONE NONE "" id neutron port-create --name "${RPRE}Port_VM\${no}" --security-group ${SGROUPS[1]} "\${NETS[\$((\$no%$NONETS))]}"
      createResources $NOVMS NOVABSTATS VM NET VOLUME VMSTIME id $NOVABOOTTIMEOUT nova boot --flavor $FLAVOR --boot-volume \$MVAL --key-name ${KEYPAIRS[1]} --availability-zone \${AZS[\$AZN]} --security-groups ${SGROUPS[1]} --nic "net-id=\${NETS[\$((\$no%$NONETS))]}" --user-data "$UDTMP.\$no" ${RPRE}VM_VM\$no
    fi
  fi
  local RC=$?
  rm "$UDTMP.*"
  return $RC
}

# is $1 in space-separated list $2?
inList()
{
  #while read oid onm; do
  while read oid; do
    if test "$oid" = "$1"; then return 0; fi
  done < <(echo "$2")
  return 1
}

dbgout()
{
  if test -n "$DEBUG"; then echo "$@"; fi
}

# assign names to volumes
# $1 => attempt (for reporting)
# retval => number of names assigned
nameVols()
{
  if test "$VOLNEEDSTAG" != "1"; then return $((NOVMS+NOAZS)); fi
  ostackcmd_tm_retry3 VOLSTATS $((CINDERTIMEOUT+NOVMS+NOAZS)) cinder list -c Attached || return 0
  OSTACKRESP=$(echo "$OSTACKRESP" | grep -v '^+' | grep -v '| ID' | sed -e 's/|$//' -e 's/ *| */,/g')
  #echo "#DEBUG: nameVols $1 old: $OLDVOLS"
  local COLL=""
  local natt=0
  while read line; do
    id=$(echo "$line" | cut -d "," -f 2)
    nm=$(echo "$line" | cut -d "," -f 3)
    att=$(echo "$line" | cut -d "," -f 6)
    # Skip vols that existed before
    if inList $id "$OLDVOLS"; then continue; fi
    # Skip volumes that are not attached anywhere
    if test -z "$att"; then continue; fi
    # Determine name
    NM=$(echo "$att" | sed 's/^Attached to \(APIMonitor_[0-9]*\)_\(VM_\|JH\)\([^ ]*\) .*$/\1_RootVol_\3/')
    if [[ "$NM" != APIMonitor* ]]; then
      NM=$(echo "$att" | sed "s/^Attached to \([0-9a-f\-]*\) .*\$/${RPRE}RootVol_\1/")
    fi
    if [[ "$NM" == ${RPRE}* ]]; then
      if test -n "$nm"; then let natt+=1; continue; fi
    else
      NM=$(echo "$att" | sed 's/^Attached to \([^ ]*).*$/\1_RootVol/')
    fi
    # Skip volumes that already have a name
    if test -n "$nm"; then continue; fi
    COLL="$COLL $id:$NM"
  done < <(echo "$OSTACKRESP")
  COLL="${COLL# }"
  if test -n "$COLL"; then echo "#DEBUG: Attach names to Volumes $1: $COLL" 1>&2; fi
  for att in $COLL; do
    ID=${att%:*}
    NM=${att##*:}
    ostackcmd_tm_retry3 VOLSTATS $CINDERTIMEOUT cinder rename $NM $ID && let natt+=1
  done
  return $natt
}

# Name volumes created by nova but which did not get attached
nameUnattachedVols()
{
  local MISS=$1
  ostackcmd_tm_retry3 VOLSTATS $CINDERTIMEOUT cinder list -f value || return 1
  CAND=()
  while read id nm stat sz; do
    if test -z "$sz"; then sz="$stat"; stat="$nm"; nm=""; fi
    dbgout -n "#DEBUG: \"$id\" \"$nm\" \"$stat\" \"$sz\": "
    # Filter out vols with names or with wrong size
    if test -n "$nm"; then dbgout named; continue; fi
    #if test "$stat" == "in-use" -o "$stat" == "deleting"; then dbgout "in-use or deleting"; continue; fi
    if test "$stat" != "available" -a "$stat" != "downloading" -a "$stat" != "creating"; then dbgout "not available, downloading, creating"; continue; fi
    if test "$sz" != "$VMVOLSIZE"; then dbgout "!= $VMVOLSIZE"; continue; fi
    if inList $id "$OLDVOLS"; then dbgout "preexist"; continue; fi
    CAND[${#CAND[*]}]=$id
    dbgout "added"
  done < <(echo "$OSTACKRESP")
  echo "#DEBUG: Found ${#CAND[*]} unatt new vols for $MISS errors: ${CAND[*]}" 1>&2
  if test ${#CAND[*]} -eq 0; then return 0; fi
  # TODO: Do sanity checking and filtering for img metadata and size
  if test ${#CAND[*]} -gt $MISS; then echo "#ERROR: More new unatt. vols than errs, clean up not yet implemented" 1>&2; return 1; fi
  for idx in $(seq 0 $((${#CAND[*]}-1))); do
    ostackcmd_tm_retry3 VOLSTATS $CINDERTIMEOUT cinder rename ${RPRE}RootVol_VM_$loop_$idx ${CAND[$idx]}
  done
  #ostackcmd_tm_retry VOLSTATS $CINDERTIMEOUT cinder delete ${CAND[*]}
}

# Wait for VMs to get into active state
waitVMs()
{
  nameVols 1
  tagged=$?
  #if test "$tagged" != $((NOVMS+NOAZS)) -a $tagged -gt $NOAZS; then sleep 2; nameVols 2; tagged=$?; fi
  if test $tagged != $NOVMS -a $tagged -gt 0; then sleep 2; nameVols 2; tagged=$?; fi
  #waitResources NOVASTATS VM VMCSTATS VMSTIME "ACTIVE" "NA" "status" $NOVATIMEOUT nova show
  waitlistResources NOVASTATS VM VMCSTATS VMSTIME "ACTIVE" "NONONO" 2 $NOVATIMEOUT nova list
  handleWaitErr "VMs" NOVASTATS $NOVATIMEOUT nova show
  local VRC=$?
  #if test "$tagged" != $((NOVMS+NOAZS)); then nameVols 3; tagged=$?; fi
  if test $tagged != $NOVMS; then nameVols 3; tagged=$?; fi
  #if test "$tagged" != $((NOVMS+NOAZS)); then echo "#WARN: Tagged volume number incorrect: $tagged != $((NOVMS+NOAZS))" 1>&2; fi
  if test $tagged != $NOVMS; then echo "#WARN: Tagged volume number incorrect: $tagged != $NOVMS" 1>&2; fi
  if test $VRC != 0 -a -n "$VMVOLSIZE"; then nameUnattachedVols $VRC; fi
  return $VRC
}

# Remove VMs (one by one or by batch if we created in batches)
deleteVMs()
{
  VMSTIME=()
  if test -z "${VMS[*]}"; then return; fi
  if test -n "$BOOTALLATONCE"; then
    local DT vm
    echo "Del VM in batch: ${VMS[*]}"
    DT=$(date +%s)
    ostackcmd_tm NOVABSTATS $(($NOVMS*$DEFTIMEOUT/2+$NOVABOOTTIMEOUT)) nova delete ${VMS[*]}
    if test $? != 0; then
      echo -e "${YELLOW}ERROR: VM delete call returned error. Retrying ...$NORM" 1>&2
      sleep 2
      ostackcmd_tm_retry NOVABSTATS $(($NOVMS*$DEFTIMEOUT/2+$NOVABOOTTIMEOUT)) nova delete ${VMS[*]}
    fi
    for vm in $(seq 0 $((${#VMS[*]}-1))); do VMSTIME[$vm]=$DT; done
  else
    local ORIGVMS=(${VMS[*]})
    deleteResources NOVABSTATS VM VMSTIME $NOVABOOTTIMEOUT nova delete
    VMS=(${ORIGVMS[*]})
  fi
}

# Wait for VMs to disappear
waitdelVMs()
{
  #waitdelResources NOVASTATS VM VMDSTATS VMSTIME nova show
  waitlistResources NOVASTATS VM VMDSTATS VMSTIME XDELX $FORCEDEL 2 $NOVATIMEOUT nova list
}

# Meta data setting for test purposes
setmetaVMs()
{
  if test -n "$BOOTALLATONCE"; then CFTEST=cfbatch; else CFTEST=cftest; fi
  echo -n "Set VM Metadata: "
  for no in `seq 0 $(($NOVMS-1))`; do
    echo -n "${VMS[$no]} "
    ostackcmd_tm NOVASTATS $NOVATIMEOUT nova meta ${VMS[$no]} set deployment=$CFTEST server=$no || return 1
  done
  echo
}

# Attach (if needed) and configure 2ndary NICs
config2ndNIC()
{
  if test -z "$SECONDNET"; then return 0; fi
  # Attach
  echo -n "Attaching 2ndary Ports to VMs ... "
  for no in `seq 0 $(($NOVMS-1))`; do
    ostackcmd_tm NOVASTATS $NOVATIMEOUT nova interface-attach --port-id ${SECONDPORTS[$no]} ${VMS[$no]}
    echo -n "."
  done
  # Configure VMs
  for JHNO in $(seq 0 $(($NOAZS-1))); do
    #echo -n "${FLOATS[$JHNO]} "
    st=$JHNO
    for red in ${REDIRS[$JHNO]}; do
      pno=${red#*tcp,}
      pno=${pno%%,*}
      #echo -n " $pno "
      ostackcmd_tm_retry NETSTATS $NETTIMEOUT neutron port-show ${SECONDPORTS[$st]}
      if test -n "$OPENSTACKCLIENT"; then
        IP=$(echo "$OSTACKRESP" | grep 'fixed_ips' | sed "s@^.*ip_address=$SQ\([^$SQ]*\)$SQ.*\$@\1@")
      else
        IP=$(echo "$OSTACKRESP" | grep 'fixed_ips' | sed 's@^.*"ip_address": "\([^"]*\)".*$@\1@')
      fi
      # Using rttbl2 (cloud-multiroute), calculating GW here is unneeded. We assume eth1 is the second vNIC here
      GW=${IP%.*}; LAST=${GW##*.}; GW=${GW%.*}.$((LAST-LAST%4)).1
      # There probably is an easier way to handle a secondary interface that needs a gateway ...
      echo "ssh -o \"PasswordAuthentication=no\" -o \"ConnectTimeout=6\" -o \"StrictHostKeyChecking=no\" -o \"UserKnownHostsFile=$SSHHOSTSFILE\" -p $pno -i $DATADIR/${KEYPAIRS[1]} $DEFLTUSER@${FLOATS[$JHNO]} \"ADR=\$(ip addr show eth1 | grep ' inet ' | grep -v \$IP/22 | sed 's@^.* inet \([0-9\./]*\).*$@\1@'); test -n \"\$ADR\" && sudo ip addr del $ADR dev eth1; sudo ip addr add $IP/22 dev eth1 2>/dev/null; sudo ip rule del pref 32674 2>/dev/null; sudo ip rule del pref 32765 2>/dev/null; sudo ip route flush table eth1tbl 2>/dev/null; sudo /usr/sbin/rttbl2.sh -g >/dev/null" >> "$LOGFILE"
      ssh -o "PasswordAuthentication=no" -o "ConnectTimeout=6" -o "StrictHostKeyChecking=no" -o "UserKnownHostsFile=$SSHHOSTSFILE" -p $pno -i "$DATADIR/${KEYPAIRS[1]}" $DEFLTUSER@${FLOATS[$JHNO]} "ADR=$(ip addr show eth1 2>/dev/null | grep ' inet ' | grep -v $IP\/22 | sed 's@^.* inet \([0-9\./]*\).*$@\1@'); test -n \"$ADR\" && sudo ip addr del $ADR dev eth1; sudo ip addr add $IP/22 dev eth1 2>/dev/null; sudo ip rule del pref 32674 2>/dev/null; sudo ip rule del pref 32765 2>/dev/null; sudo ip route flush table eth1tbl 2>/dev/null; sudo /usr/sbin/rttbl2.sh -g >/dev/null"
      # ip route add default via $GW"
      RC=$?
      echo -n "+"
      let st+=$NOAZS
    done
  done
  echo " done"
}


# Reorder 2nd ports, detach and reattach in new order
reShuffle()
{
  # Attach
  echo -n "Detaching 2ndary ports ... "
  for no in `seq 0 $(($NOVMS-1))`; do
    ostackcmd_tm_retry NOVASTATS $NOVATIMEOUT nova interface-detach ${VMS[$no]} ${SECONDPORTS[$no]}
    echo -n "."
  done
  echo " done. Now reshuffle ..."
  if test -n "$SECONDRECREATE"; then
    IGNORE_ERRORS=1
    delete2ndPorts
    unset IGNORE_ERRORS
    create2ndPorts
  fi
  declare -i i=0
  NEWORDER=$(for p in ${SECONDPORTS[@]}; do echo $p; done | shuf)
  while read p; do
    SECONDPORTS[$i]=$p
    let i+=1
  done < <(echo "$NEWORDER")
  echo "VM Ports2: ${SECONDPORTS[@]}"
  config2ndNIC
}

# Wait for VMs being accessible behind fwdmasq (ports 222+)
wait222()
{
  local NCPROXY pno ctr JHNO waiterr perr red ST TIM
  declare -i waiterr=0
  ST=$(date +%s)
  #if test -n "$http_proxy"; then NCPROXY="-X connect -x $http_proxy"; fi
  MAXWAIT=90
  for JHNO in $(seq 0 $(($NOAZS-1))); do
    echo -n "${FLOATS[$JHNO]} "
    echo -n "ping "
    declare -i ctr=0
    perr=0
    # First test JH
    if test -n "$LOGFILE"; then echo "ping -c1 -w2 ${FLOATS[$JHNO]}" >> "$LOGFILE"; fi
    while test $ctr -le $MAXWAIT; do
      ping -c1 -w2 ${FLOATS[$JHNO]} >/dev/null 2>&1 && break
      sleep 2
      echo -n "."
      let ctr+=1
    done
    if test $ctr -ge $MAXWAIT; then echo -e "${RED}JumpHost$JHNO (${FLOATS[$JHNO]}) not pingable${NORM}"; let waiterr+=1; perr=1; fi
    # Now ssh
    echo -n " ssh "
    declare -i ctr=0
    if test -n "$LOGFILE"; then echo "nc $NCPROXY -w 2 ${FLOATS[$JHNO]} 22" >> "$LOGFILE"; fi
    while [ $ctr -le $MAXWAIT ]; do
      echo "quit" | nc $NCPROXY -w 2 ${FLOATS[$JHNO]} 22 >/dev/null 2>&1 && break
      echo -n "."
      sleep 2
      let ctr+=1
    done
    if [ $ctr -ge $MAXWAIT ]; then
      echo -ne " $RED timeout $NORM"
      let waiterr+=1
      let perr+=1
    fi
    TIM=$(($(date +%s)-$ST))
    log_grafana "ssh" "JHVM$JHNO" "$TIM" "$perr"
    if [ $ctr -ge $MAXWAIT ]; then
      # It does not make sense to wait for machines behind JH if JH is not reachable
      local skip=$(echo ${REDIRS[$JHNO]} | wc -w)
      sleep $skip
      let waiterr+=$skip
      continue
    fi
    declare -i vmno=0
    # Now test VMs behind JH
    for red in ${REDIRS[$JHNO]}; do
      local verr=0
      pno=${red#*tcp,}
      pno=${pno%%,*}
      declare -i ctr=0
      echo -n " $pno "
      if test -n "$LOGFILE"; then echo "nc $NCPROXY -w 2 ${FLOATS[$JHNO]} $pno" >> "$LOGFILE"; fi
      if test -n "$LOGFILE"; then
        vno=$((vmno*NOAZS+JHNO))
        ostackcmd_tm_retry NOVASTATS $NOVATIMEOUT nova show ${VMS[$vno]}
      fi
      while [ $ctr -le $MAXWAIT ]; do
        echo "quit" | nc $NCPROXY -w 2 ${FLOATS[$JHNO]} $pno >/dev/null 2>&1 && break
        echo -n "."
        sleep 2
        let ctr+=1
      done
      if [ $ctr -ge $MAXWAIT ]; then
        echo -ne " $RED timeout $NORM"
        let waiterr+=1; verr=1;
        # Calc no
        vno=$((vmno*NOAZS+JHNO))
        ostackcmd_tm_retry NOVASTATS $NOVATIMEOUT nova show ${VMS[$vno]}
        STATUS=$(echo "$OSTACKRESP" | grep "^| *status *|" | sed -e "s/^| *status *| *\([^|]*\).*\$/\1/" -e 's/ *$//')
        if test -z "$STATUS"; then STATUS=$(echo "$OSTACKRESP" | grep "^| *provisioning_status *|" | sed -e "s/^| *provisioning_status *| *\([^|]*\).*\$/\1/" -e 's/ *$//'); fi
        echo -n "$STATUS "
        if test "$STATUS" != "ACTIVE"; then
          sendalarm 2 "VM $vno ${VMS[$vno]} in wrong state $STATUS" "openstack server show ${VMS[$vno]}
$OSTACKRESP" 0
          if test -n "$LOGFILE"; then echo "VM $vno ${VMS[$vno]} in wrong state $STATUS" >> "$LOGFILE"; fi
        fi
      fi
      MAXWAIT=42
      TIM=$(($(date +%s)-$ST))
      log_grafana "ssh" "VM$JHNO:$pno" "$TIM" "$verr"
      let vmno+=1
    done
    MAXWAIT=60
  done
  if test $waiterr == 0; then echo "OK ($(($(date +%s)-$ST))s)"; else echo "RET $waiterr ($(($(date +%s)-$ST))s)"; fi
  return $waiterr
}

waitssh()
# Connect to VM, trying multiple times, up to 3*$MAXWAIT seconds
# $1 => Keypair
# $2 => IP
# $3 => Port (with -p)
# $4+ => command
# RC: 0 => success
#     X => fail
{
  declare -i waittm=0
  local SERR=2
  local KP=$1
  local IP=$2
  local PT=$3
  shift 3
  if test -n "$LOGFILE"; then
    echo "ssh -i $DATADIR/$KP $PT -o \"PasswordAuthentication=no\" -o \"StrictHostKeyChecking=no\" -o \"ConnectTimeout=10\" -o \"UserKnownHostsFile=$SSHHOSTSFILE\" ${USER}@$IP $@" >> "$LOGFILE"
  fi
  while test $SERR != 0 -a $waittm -le $((3*MAXWAIT)); do
    ssh -i "$DATADIR/$KP" $PT -o "PasswordAuthentication=no" -o "StrictHostKeyChecking=no" -o "ConnectTimeout=8" -o "UserKnownHostsFile=$SSHHOSTSFILE" ${USER}@$IP "$@" >/dev/null 2>&1
    SERR=$?
    if test $SERR != 0; then echo -n "....."; sleep 10; fi
    let waittm+=10
  done
  if test $SERR != 0 -a -n "$LOGFILE"; then
    echo "ERROR ssh $@ on $IP:${PT#-p }" >> "$LOGFILE"
  fi
  return $SERR
}

BENCH=""
# Test ssh and test for user_data (or just plain ls) and internet ping (via SNAT instance)
# $1 => Keypair
# $2 => IP
# $3 => Port
# $4 => NUMBER
# RC: 2 => ls or user_data injection failed
#     1 => ping failed
testlsandping()
{
  unset SSH_AUTH_SOCK
  # Jumphost
  if test -z "$3" -o "$3" = "22"; then
    MAXWAIT=40
    unset pport
    ssh-keygen -R $2 -f "$SSHHOSTSFILE" >/dev/null 2>&1
    USER="$JHDEFLTUSER"
  # VM
  else
    MAXWAIT=30
    pport="-p $3"
    ssh-keygen -R [$2]:$3 -f "$SSHHOSTSFILE" >/dev/null 2>&1
    USER="$DEFLTUSER"
  fi
  if test -z "$pport"; then
    # no user_data on JumpHosts
    waitssh $1 $2 "$pport" ls || return 2
  else
    if test -n "$BOOTALLATONCE"; then
      DF=api_monitor.sh.${RPRE}
    else
      DF=api_monitor.sh.${RPRE}$4
    fi
    waitssh $1 $2 "$pport" grep $DF /tmp/testfile || return 2
  fi
  # PING
  if test -n "$LOGFILE"; then
    echo "timeout 22 ssh -i $DATADIR/$1 $pport -o \"PasswordAuthentication=no\" -o \"ConnectTimeout=8\" -o \"UserKnownHostsFile=$SSHHOSTSFILE\" ${USER}@$2 ping -c1 $PINGTARGET" >> "$LOGFILE"
  fi
  #nslookup $PINGTARGET >/dev/null 2>&1
  PING=$(timeout 22 ssh -i "$DATADIR/$1" $pport -o "PasswordAuthentication=no" -o "ConnectTimeout=8" -o "UserKnownHostsFile=$SSHHOSTSFILE" ${USER}@$2 ping -c1 $PINGTARGET 2>/dev/null | tail -n2; exit ${PIPESTATUS[0]})
  RC=$?
  if test $RC = 0; then echo $PING; return 0; fi
  #nslookup $PINGTARGET2 >/dev/null 2>&1
  echo -n "x"
  if test -n "$LOGFILE"; then echo "ERROR ssh ping on $pport $2: $RC" >> "$LOGFILE"; fi
  sleep 2
  PING=$(timeout 24 ssh -i "$DATADIR/$1" $pport -o "PasswordAuthentication=no" -o "ConnectTimeout=8" -o "UserKnownHostsFile=$SSHHOSTSFILE" ${USER}@$2 ping -c1 $PINGTARGET2 2>&1 | tail -n2; exit ${PIPESTATUS[0]})
  RC=$?
  if test $RC == 0; then return 0; fi
  echo -n "x "
  echo "$PING"
  ERR=$PING
  if test -n "$LOGFILE"; then echo "ERROR ssh ping on $pport $2: $RC" >> "$LOGFILE"; fi
  #sleep 1
  #PING=$(ssh -i "$DATADIR/$1" $pport -o "PasswordAuthentication=no" -o "ConnectTimeout=8" -o "UserKnownHostsFile=$SSHHOSTSFILE" ${USER}@$2 ping -c1 9.9.9.9 >/dev/null 2>&1 | tail -n2; exit ${PIPESTATUS[0]})
  if test $RC != 0; then return 1; else return 0; fi
}

# Test internet access of JumpHosts (via ssh)
testjhinet()
{
  local RC R JHNO ST TIM BENCH READ WRITE LAT RBW RIOPS WBW WIOPS BW IOPS
  unset SSH_AUTH_SOCK
  ERR=""
  #echo "Test JH access and outgoing inet ... "
  ST=$(date +%s)
  declare -i RC=0
  for JHNO in $(seq 0 $(($NOAZS-1))); do
    echo -n "Access JH$JHNO (${FLOATS[$JHNO]}): "
    if test -n "$LOGFILE"; then
      # Create info for the logfile
      ostackcmd_tm_retry NOVASTATS $NOVATIMEOUT nova show ${JHVMS[$JHNO]}
    fi
    # Do wait up to 60s for ping
    declare -i ctr=0
    while test $ctr -lt 15; do
      ping -c1 -w2 ${FLOATS[$JHNO]} >/dev/null 2>&1 && break
      sleep 2
      echo -n "."
      let ctr+=1
    done
    if test $ctr -ge 15; then echo -n "(ping timeout)"; ERR="${ERR}ping ${FLOATS[$JHNO]}; "; fi
    # Wait up to 40s for ssh
    testlsandping ${KEYPAIRS[0]} ${FLOATS[$JHNO]}
    R=$?
    if test $R == 2; then
      RC=2; ERR="${ERR}ssh JH$JHNO ls; "
    elif test $R == 1; then
      let CUMPINGERRORS+=1; ERR="${ERR}ssh JH$JHNO ping $PINGTARGET || ping $PINGTARGET2; "
    fi
    if test $R != 0; then
      ostackcmd_tm_retry NOVASTATS $NOVATIMEOUT nova console-log ${JHVMS[$JHNO]}
      ostackcmd_tm_retry NOVASTATS $NOVATIMEOUT nova show ${JHVMS[$JHNO]}
      ERR="${ERR}openstack server show ${JHVMS[$JHNO]}
$OSTACKRESP
"
    fi
# We skip wait222 now for failed JHs, so we need to record this here in case of failure
# Don't generate entry for success here, we'll test this again in wait222, which records the success/time
    TIM=$(($(date +%s)-$ST))
    log_grafana "ssh" "JHVM$JHNO" "$TIM" "$R"
  done
  if test $RC = 0; then
    echo -e "$GREEN SUCCESS $NORM ($(($(date +%s)-$ST))s)"
    if test -n "$ERR"; then echo -e "RC=0 but $RED $ERR $NORM"; fi
  else
     echo -e "$RED FAIL $ERR $NORM ($(($(date +%s)-$ST))s)"
  fi
  # Update end of API/Resource creation performance measurement phase
  TSTART=$(date +%s)
  if test -n "$BCBENCH" -o -n "$FIOBENCH"; then
    cat >${RPRE}wait <<EOT
#!/bin/bash
let MAXW=100
if test ! -f /var/lib/cloud/instance/boot-finished; then sleep 5; sync; fi
while test \$MAXW -ge 1; do
  if type -p "\$1">/dev/null; then sync; exit 0; fi
  let MAXW-=1
  sleep 1
  if test ! -f /var/lib/cloud/instance/boot-finished; then sleep 1; fi
done
sync
exit 1
EOT
    chmod +x ${RPRE}wait
    for JHNO in $(seq 0 $(($NOAZS-1))); do
      scp -o "UserKnownHostsFile=$SSHHOSTSFILE" -o "StrictHostKeyChecking=no" -o "PasswordAuthentication=no" -i "$DATADIR/${KEYPAIRS[0]}" -Op ${RPRE}wait ${USER}@${FLOATS[$JHNO]}: >/dev/null
    done
    rm ${RPRE}wait >/dev/null 2>&1
  fi
  if test -n "$BCBENCH"; then
    echo -n "CPU Benchmark (4k digits pi with bc):"
    if test -n "$LOGFILE"; then echo -n "CPU Benchmark (4k digits pi with bc):" >> "$LOGFILE"; fi
    for JHNO in $(seq 0 $(($NOAZS-1))); do
      if test -n "$LOGFILE"; then echo "ssh -i \"$DATADIR/${KEYPAIRS[0]}\" -o \"PasswordAuthentication=no\" -o \"StrictHostKeyChecking=no\" -o \"ConnectTimeout=8\" -o \"UserKnownHostsFile=$SSHHOSTSFILE\" ${USER}@${FLOATS[$JHNO]} time echo 'scale=4000; 4*a(1)'" >> "$LOGFILE"; fi
      BENCH=$(ssh -i "$DATADIR/${KEYPAIRS[0]}" -o "PasswordAuthentication=no" -o "StrictHostKeyChecking=no" -o "ConnectTimeout=8" -o "UserKnownHostsFile=$SSHHOSTSFILE" ${USER}@${FLOATS[$JHNO]} "./${RPRE}wait bc; { TIMEFORMAT=%2U; time echo 'scale=4000; 4*a(1)' | bc -l; } 2>&1 >/dev/null")
      # Handle GNU time output format
      if echo "$BENCH" | grep user >/dev/null 2>&1; then
        BENCH=$(echo "$BENCH" | grep user)
        BENCH=$(echo "$BENCH" | sed 's/^.* \([0-9:\.]*\)user.*$/\1/')
        MIN=${BENCH%:*}
        BENCH=${BENCH##*:}
        BENCH=$((MIN*60+${BENCH%.*})).${BENCH##*.}
        BENCH=$(printf "%.2f\n" $BENCH)
      fi
      echo -en "${BOLD} $BENCH s${NORM}"
      if test -n "$LOGFILE"; then echo -n " $BENCH s" >> "$LOGFILE"; fi
      log_grafana "4000pi" "JHVM$JHNO" "$BENCH" 0
      PITIME+=($BENCH)
    done
    echo; if test -n "$LOGFILE"; then echo >> "$LOGFILE"; fi
  fi
  if test -n "$FIOBENCH"; then
    echo -n "Disk Benchmark (fio):"
    if test -n "$LOGFILE"; then echo -n "Disk Benchmark (fio):" >> "$LOGFILE"; fi
    for JHNO in $(seq 0 $(($NOAZS-1))); do
      if test -n "$LOGFILE"; then echo "ssh -i \"$DATADIR/${KEYPAIRS[0]}\" -o \"PasswordAuthentication=no\" -o \"StrictHostKeyChecking=no\" -o \"ConnectTimeout=8\" -o \"UserKnownHostsFile=$SSHHOSTSFILE\" ${USER}@${FLOATS[$JHNO]} fio --rw=randrw --name=test --size=500M --direct=1 --bs=16k --numjobs=4 --group_reporting --runtime=12" >> "$LOGFILE"; fi
      BENCH=$(ssh -i "$DATADIR/${KEYPAIRS[0]}" -o "PasswordAuthentication=no" -o "StrictHostKeyChecking=no" -o "ConnectTimeout=8" -o "UserKnownHostsFile=$SSHHOSTSFILE" ${USER}@${FLOATS[$JHNO]} "./${RPRE}wait fio; cd /tmp; fio --rw=randrw --name=test --size=500M --direct=1 --bs=16k --numjobs=4 --group_reporting --runtime=12; rm test.?.? 2>/dev/null")
      if test -n "$LOGFILE"; then echo "$BENCH" >> "$LOGFILE"; fi
      if echo "$BENCH" | grep 'test:' >/dev/null 2>&1; then
	READ=$(echo "$BENCH" | grep '  read:')
	WRITE=$(echo "$BENCH" | grep '  write:')
	LAT=$(echo "$BENCH" | grep '  lat (msec)' | grep '\([ ,]10=\|[, ]100=\)' | sed -e 's@^.*[, ]100\{0,1\}=@@' -e 's@%, [0-9]*=@+@g' -e 's@%$@+@')
	LAT="0+${LAT}"
	LAT=$(echo ${LAT%+} | bc -l)
	RIOPS=$(echo "$READ" | sed 's/^.*IOPS=\([0-9]*\),.*$/\1/')
	WIOPS=$(echo "$WRITE" | sed 's/^.*IOPS=\([0-9]*\),.*$/\1/')
	RBW=$(echo "$READ" | sed 's/^.*BW=\([0-9\.]*\)MiB.*$/\1/')
	if test "$READ" = "$RBW"; then
		RBW=$(echo "$READ" | sed 's/^.*BW=\([0-9\.]*\)KiB.*$/\1/')
		RBW=$(echo "scale=2; $RBW/1024" | bc -l)
	fi
	WBW=$(echo "$WRITE" | sed 's/^.*BW=\([0-9\.]*\)MiB.*$/\1/')
	if test "$WRITE" = "$WBW"; then
		WBW=$(echo "$WRITE" | sed 's/^.*BW=\([0-9\.]*\)KiB.*$/\1/')
		WBW=$(echo "scale=2; $WBW/1024" | bc -l)
	fi
	BW=$(echo "scale=1; ($RBW+$WBW)/2" | bc -l)
	IOPS=$(echo "($RIOPS+$WIOPS)/2" | bc)
	echo -en "${BOLD} $BW $IOPS ${LAT}%${NORM}"
	if test -n "$LOGFILE"; then echo -n " $BW $IOPS ${LAT}%" >> "$LOGFILE"; fi
	log_grafana "fioBW" "JHVM$JHNO" "$BW" 0
	log_grafana "fiokIOPS" "JHVM$JHNO" $(echo "scale=3; $IOPS/1000" | bc -l) 0
	log_grafana "fioLat10ms" "JHVM$JHNO" "$LAT" 0
	FIOBW+=($BW)
	FIOIOPS+=($IOPS)
	FIOLAT+=($LAT)
      fi
    done
    echo; if test -n "$LOGFILE"; then echo >> "$LOGFILE"; fi
  fi
  BENCHTIME=$(($(date +%s)-$TSTART))
  return $RC
}

# Test VM access (fwdmasq) and outgoing SNAT inet on all VMs
testsnat()
{
  local FAIL ERRJH pno RC JHNO
  unset SSH_AUTH_SOCK
  ERR=""
  ERRJH=()
  declare -i FAIL=0
  for JHNO in $(seq 0 $(($NOAZS-1))); do
    declare -i no=$JHNO
    declare -i jno=0
    for red in ${REDIRS[$JHNO]}; do
      pno=${red#*tcp,}
      pno=${pno%%,*}
      testlsandping ${KEYPAIRS[1]} ${FLOATS[$JHNO]} $pno $no
      RC=$?
      if test $RC != 0; then
        ostackcmd_tm_retry NOVASTATS $NOVATIMEOUT nova console-log ${VMS[$no]}
        ostackcmd_tm_retry NOVASTATS $NOVATIMEOUT nova show ${VMS[$no]}
      fi
      if test $RC == 2; then
        ERRJH[$JHNO]="${ERRJH[$JHNO]}$red "
	ERR="${ERR}ssh VM_${JHNO}_${jno} $red ($no) ping $PINGTARGET || ping $PINGTARGET2; "
	ERR="${ERR}openstack server show ${VMS[$no]}
$OSTACKRESP
"
      elif test $RC == 1; then
        let PINGERRORS+=1
	ERR="${ERR}ssh VM_${JHNO}_${jno} $red ($no) ping $PINGTARGET || ping $PINGTARGET2; "
	ERR="${ERR}openstack server show ${VMS[$no]}
$OSTACKRESP
"
      fi
      let no+=$NOAZS
      let jno+=1
    done
  done
  if test ${#ERRJH[*]} != 0; then
    echo -e "$RED $ERR $NORM"
    #ERR=""
    sleep 12
  fi
  # Process errors: Retry
  # FIXME: Is it actually worth retrying? Does it really improve the results?
  for JHNO in $(seq 0 $(($NOAZS-1))); do
    no=$JHNO
    for red in ${ERRJH[$JHNO]}; do
      pno=${red#*tcp,}
      pno=${pno%%,*}
      testlsandping ${KEYPAIRS[1]} ${FLOATS[$JHNO]} $pno $no
      RC=$?
      if test $RC == 2; then
        let FAIL+=2
	ERR="${ERR}(2)ssh VM_${JHNO} $red ls; "
      elif test $RC == 1; then
        let PINGERRORS+=1
	ERR="${ERR}(2)ssh VM_${JHNO} $red ping $PINGTARGET || ping $PINGTARGET2; "
      fi
      let no+=$NOAZS
    done
  done
  if test -n "$ERR"; then echo -e "$RED $ERR ($FAIL) $NORM"; fi
  if test ${#ERRJH[*]} != 0; then
    echo -en "$BOLD RETRIED: "
    for JHNO in $(seq 0 $(($NOAZS-1))); do
      test -n "${ERRJH[$JHNO]}" && echo -n "$JHNO: ${ERRJH[$JHNO]} "
    done
    echo -e "$NORM"
  fi
  return $FAIL
}

declare -i FPRETRY=0
declare -i FPERR=0
# Have each VM ping all VMs
# OUTPUT:
# FPRETRY: Number of retried pings
# FPERR: Number of failed pings (=> $RC)
fullconntest()
{
  cat > ${RPRE}ping << EOT
#!/bin/bash
myping()
{
  if ping -c1 -w1 \$1 >/dev/null 2>&1; then echo -n "."; return 0; fi
  sleep 1
  if ping -c1 -w3 \$1 >/dev/null 2>&1; then echo -n "o"; return 1; fi
  echo -n "X"; return 2
}
declare -i RETRIES=0
declare -i FAILS=0
for adr in "\$@"; do
  myping \$adr
  RC=\$?
  if test \$RC == 1; then let RETRIES+=1; fi
  if test \$RC == 2; then let FAILS+=1; fi
done
echo " \$RETRIES \$FAILS"
exit \$((RETRIES+FAILS))
EOT
  chmod +x ${RPRE}ping
  # collect all IPs
  ostackcmd_tm_retry NETSTATS $NETTIMEOUT neutron port-list -c id -c device_id -c fixed_ips -f json
  IPS=()
  NP=${#PORTS[*]}
  for pno in $(seq 0 $(($NP-1))); do
    port=${PORTS[$pno]}
    if test -z "$OPENSTACKCLIENT"; then
      IPS[$pno]=$(echo "$OSTACKRESP" | jq ".[] | select(.id == \"$port\") | .fixed_ips[] | .ip_address" | tr -d '"')
    else
      IPS[$pno]=$(echo "$OSTACKRESP" | jq ".[] | select(.ID == \"$port\") | .[\"Fixed IP Addresses\"]")
      if echo "${IPS[$pno]}" | grep ip_address >/dev/null 2>&1; then IPS[$pno]=$(echo "${IPS[$pno]}" | jq '.[].ip_address'); fi
      IPS[$pno]=$(echo "${IPS[$pno]}" | tr -d '"' | sed "$PORTFIXED")
    fi
  done
  if test -n "$SECONDNET"; then
    for pno in $(seq 0 $((${#SECONDPORTS[*]}-1))); do
      port=${SECONDPORTS[$pno]}
      if test -z "$OPENSTACKCLIENT"; then
        IPS[$((pno+NP))]=$(echo "$OSTACKRESP" | jq ".[] | select(.id == \"$port\") | .fixed_ips[] | .ip_address" | tr -d '"')
      else
        IPS[$((pno+NP))]=$(echo "$OSTACKRESP" | jq ".[] | select(.ID == \"$port\") | .[\"Fixed IP Addresses\"]")
        if echo "${IPS[$((pno+NP))]}" | grep ip_address >/dev/null 2>&1; then IPS[$((pno+NP))]=$(echo "${IPS[$((pno+NP))]}" | jq '.[].ip_address'); fi
        IPS[$((pno+NP))]=$(echo "${IPS[$((pno+NP))]}" | tr -d '"' | sed "$PORTFIXED")
      fi
    done
  fi
  ERR=""
  FPRETRY=0
  FPERR=0
  echo "VM2VM Connectivity Check ... (${IPS[*]})"
  RC=0
  for JHNO in $(seq 0 $(($NOAZS-1))); do
    no=$JHNO
    for red in ${REDIRS[$JHNO]}; do
      pno=${red#*tcp,}
      pno=${pno%%,*}
      scp -o "UserKnownHostsFile=$SSHHOSTSFILE" -o "PasswordAuthentication=no" -o "StrictHostKeyChecking=no" -i "$DATADIR/${KEYPAIRS[1]}" -P $pno -Op ${RPRE}ping ${DEFLTUSER}@${FLOATS[$JHNO]}: >/dev/null
      #echo "ssh -o \"UserKnownHostsFile=$SSHHOSTSFILE\" -o \"PasswordAuthentication=no\" -i $DATADIR/${KEYPAIRS[1]} -p $pno ${DEFLTUSER}@${FLOATS[$JHNO]} ./${RPRE}ping ${IPS[*]}"
      if test -n "$LOGFILE"; then echo "ssh -o \"UserKnownHostsFile=$SSHHOSTSFILE\" -o \"PasswordAuthentication=no\" -o \"StrictHostKeyChecking=no\" -i \"$DATADIR/${KEYPAIRS[1]}\" -p $pno ${DEFLTUSER}@${FLOATS[$JHNO]} ./${RPRE}ping ${IPS[*]}" >> "$LOGFILE"; fi
      PINGRES="$(ssh -o "UserKnownHostsFile=$SSHHOSTSFILE" -o "PasswordAuthentication=no" -o "StrictHostKeyChecking=no" -i "$DATADIR/${KEYPAIRS[1]}" -p $pno ${DEFLTUSER}@${FLOATS[$JHNO]} ./${RPRE}ping ${IPS[*]})"
      R=$?
      if test $R -gt $RC; then RC=$R; fi
      echo "$PINGRES"
      if test "$R" = "255"; then let CONNERRORS+=$((2*$NOVMS)); let FPERR+=$NOVMS; ERR="$ERR
UNREACHABLE 0 $NOVMS"; continue; fi
      ERR="$ERR
$PINGRES"
      let CONNERRORS+=$R
      PINGRES="${PINGRES#* }"
      let FPRETRY+=${PINGRES% *}
      let FPERR+=${PINGRES#* }
    done
  done
  rm ${RPRE}ping
  return $RC
}

# Do iperf3 tests
iperf3test()
{
  cat >${RPRE}wait <<EOT
#!/bin/bash
let MAXW=100
if test ! -f /var/lib/cloud/instance/boot-finished; then sleep 5; sync; fi
while test \$MAXW -ge 1; do
  if type -p "\$1">/dev/null; then sync; exit 0; fi
  let MAXW-=1
  sleep 1
  if test ! -f /var/lib/cloud/instance/boot-finished; then sleep 1; fi
done
sync
exit 1
EOT
  chmod +x ${RPRE}wait
  # Do tests from last host in net and connect to 1st hosts in 1st/2nd/... net
  #calcRedirs
  red=${REDIRS[$((NOAZS-1))]}
  #red=$(echo $red | cut -d " " -f $((NONETS+1)))
  #red=$(echo "$red" | grep -v '^$' | tail -n2 | head -n1)
  red=$(echo "$red" | grep -v '^$' | tail -n1)
  #echo "$red"
  pno=${red#*tcp,}
  pno=${pno%%,*}
  #echo "Redirect: ${REDIRS[0]} $red $pno"
  echo -n "IPerf3 tests:"
  for VM in $(seq 0 $((NONETS-1))); do
    TGT=${IPS[$VM]}
    if test -z "$TGT"; then TGT=${IPS[$(($VM+$NONETS))]}; fi
    SRC=${IPS[$(($VM+$NOVMS-$NONETS))]}
    if test -z "$SRC"; then SRC=${IPS[$(($VM+$NOVMS-2*$NONETS))]}; fi
    if test -z "$SRC" -o -z "$TGT" -o "$SRC" = "$TGT"; then
      echo "#ERROR: Skip test $SRC <-> $TGT"
      if test -n "$LOGFILE"; then echo "IPerf3: ${SRC}-${TGT}: skipped" >> "$LOGFILE"; fi
      continue
    fi
    FLT=${FLOATS[$(($VM%$NOAZS))]}
    #echo -n "Test ($SRC,$(($VM+$NOVMS-$NONETS)),$FLT/$pno)->$TGT: "
    scp -o "UserKnownHostsFile=$SSHHOSTSFILE" -o "PasswordAuthentication=no" -o "StrictHostKeyChecking=no" -i "$DATADIR/${KEYPAIRS[1]}" -P $pno -Op ${RPRE}wait ${DEFLTUSER}@$FLT: >/dev/null
    if test -n "$LOGFILE"; then echo "ssh -o \"UserKnownHostsFile=$SSHHOSTSFILE\" -o \"PasswordAuthentication=no\" -o \"StrictHostKeyChecking=no\" -i \"$DATADIR/${KEYPAIRS[1]}\" -p $pno ${DEFLTUSER}@$FLT iperf3 -t5 -J -c $TGT" >> "$LOGFILE"; fi
    IPJSON=$(ssh -o "UserKnownHostsFile=$SSHHOSTSFILE" -o "PasswordAuthentication=no" -o "StrictHostKeyChecking=no" -i "$DATADIR/${KEYPAIRS[1]}" -p $pno ${DEFLTUSER}@$FLT "./${RPRE}wait iperf3; iperf3 -t5 -J -c $TGT")
    if test $? != 0; then
      # Clients may need more startup time
      echo -n " retry "
      sleep 16
      IPJSON=$(ssh -o "UserKnownHostsFile=$SSHHOSTSFILE" -o "PasswordAuthentication=no" -o "StrictHostKeyChecking=no" -i "$DATADIR/${KEYPAIRS[1]}" -p $pno ${DEFLTUSER}@$FLT "iperf3 -t5 -J -c $TGT")
      if test $? != 0; then
	log_grafana "iperf3" "s$VM" "0" "1"
        continue
      fi
    fi
    if test -n "$LOGFILE"; then echo "$IPJSON" >> "$LOGFILE"; fi
    SENDBW=$(($(printf "%.0f\n" $(echo "$IPJSON" | jq '.end.sum_sent.bits_per_second'))/1048576))
    RECVBW=$(($(printf "%.0f\n" $(echo "$IPJSON" | jq '.end.sum_received.bits_per_second'))/1048576))
    HUTIL=$(printf "%.1f%%\n" $(echo "$IPJSON" | jq '.end.cpu_utilization_percent.host_total'))
    RUTIL=$(printf "%.1f%%\n" $(echo "$IPJSON" | jq '.end.cpu_utilization_percent.remote_total'))
    echo -e " ${SRC} <-> ${TGT}: ${BOLD}$SENDBW Mbps $RECVBW Mbps $HUTIL $RUTIL${NORM}"
    if test -n "$LOGFILE"; then echo -e "IPerf3: ${SRC}-${TGT}: $SENDBW Mbps $RECVBW Mbps $HTUIL $RUTIL" >> "$LOGFILE"; fi
    BANDWIDTH+=($SENDBW $RECVBW)
    SBW=$(echo "scale=2; $SENDBW/1000" | bc -l)
    RBW=$(echo "scale=2; $RECVBW/1000" | bc -l)
    log_grafana "iperf3" "s$VM" "$SBW" 0
    log_grafana "iperf3" "r$VM" "$RBW" 0
  done
  rm ${RPRE}wait
  echo -en "\b"
}

# [-m] STATLIST [DIGITS [NAME [PCTILE]]]
# m for machine readable
stats_old()
{
  local NM NO VAL LIST DIG OLDIFS SLIST MIN MAX MID MED NFQ NFQL NFQR NFQF NFP AVGC AVG
  if test "$1" = "-m"; then MACHINE=1; shift; else unset MACHINE; fi
  # Fixup "{" found after errors in time stats
  NM=$1
  NO=$(eval echo "\${#${NM}[@]}")
  for idx in `seq 0 $(($NO-1))`; do
    VAL=$(eval echo \${${NM}[$idx]})
    if test "$VAL" = "{"; then eval $NM[$idx]=1.00; fi
  done
  # Display name
  if test -n "$3"; then NAME=$3; else NAME=$1; fi
  # Generate list and sorted list
  eval LIST=( \"\${${1}[@]}\" )
  if test -z "${LIST[*]}"; then return; fi
  DIG=${2:-2}
  PCT=${4:-95}
  # Sort list
  OLDIFS="$IFS"
  IFS=$'\n' SLIST=($(sort -n <<<"${LIST[*]}"))
  IFS="$OLDIFS"
  #echo ${SLIST[*]}
  NO=${#SLIST[@]}
  # Some easy stats, Min, Max, Med, Avg, 95% quantile ...
  MIN=${SLIST[0]}
  MAX=${SLIST[-1]}
  # Median is the element in the middle (or half-way between two neighbors)
  MID=$(($NO/2))
  if test $(($NO%2)) = 1; then MED=${SLIST[$MID]};
  else MED=`math "%.${DIG}f" "(${SLIST[$MID]}+${SLIST[$(($MID-1))]})/2"`
  fi
  # PCT percentile
  NFQ=$(scale=3; echo "(($NO-1)*$PCT)/100" | bc -l)
  # Left and right neighbor, position in between (weight)
  NFQL=${NFQ%.*}; NFQR=$((NFQL+1)); NFQF=0.${NFQ#*.}
  #echo "DEBUG 95%: $NFQ $NFQL $NFR $NFQF"
  # Weighted average
  if test $NO = 1; then NFP=${SLIST[$NFQL]}; else
    NFP=`math "%.${DIG}f" "${SLIST[$NFQL]}*(1-$NFQF)+${SLIST[$NFQR]}*$NFQF"`
  fi
  AVGC="($(echo ${SLIST[*]}|sed 's/ /+/g'))/$NO"
  #echo "$AVGC"
  #AVG=`math "%.${DIG}f" "$AVGC"`
  AVG=$(echo "scale=$DIG; $AVGC" | bc -l)
  if test -n "$MACHINE"; then
    echo "#$NM: $NO|$MIN|$MED|$AVG|$NFP|$MAX" | tee -a "$LOGFILE"
  else
    if test $PCT -ge 50; then
      echo "$NAME: Num $NO Min $MIN Med $MED Avg $AVG $PCT% $NFP Max $MAX" | tee -a "$LOGFILE"
    else
      echo "$NAME: Num $NO Min $MIN $PCT% $NFP Med $MED Avg $AVG Max $MAX" | tee -a "$LOGFILE"
    fi
  fi
}

# [-m] STATLIST [DIGITS [NAME [PCTILE]]]
# m for machine readable
stats()
{
  if test "$1" = "-m"; then MACHINE="-m"; shift; else unset MACHINE; fi
  if test -n "$3" -a -z "$MACHINE"; then NAME=$3; else NAME=$1; fi
  DIG=${2:-2}
  PCT=${4:-95}
  eval LIST=( \"\${${1}[@]}\" )
  if test ${#LIST[*]} -lt 1; then return; fi
  echo -n "$NAME: " | tee -a "$LOGFILE"
  echo "${LIST[*]}" | ./stats.py -d $DIG -p $PCT $MACHINE | tee -a "$LOGFILE"
}

# [-m] for machine readable
allstats()
{
 stats $1 NETSTATS    2 "Neutron CLI Stats "
 stats $1 FIPSTATS    2 "Neutron FIP Stats "
 stats $1 AUXSTATS    2 "AuxSvc GET Stats  "
 stats $1 METRICSTATS 2 "Metrics Stats     "
 stats $1 VOLSTATS    2 "Cinder CLI Stats  "
 stats $1 VOLCSTATS   0 "Vol Creation Stats"
 stats $1 NOVASTATS   2 "Nova CLI Stats    "
 stats $1 NOVABSTATS  2 "Nova Boot Stats   "
 stats $1 VMCSTATS    0 "VM Creation Stats "
 stats $1 VMDSTATS    0 "VM Deletion Stats "
 stats $1 WAITTIME    0 "Wait for VM Stats "
 stats $1 LBSTATS     2 "LB CLI Stats      "
 if test -n "$LOADBALANCER" -a -n "$LBCSTATS"; then
   stats $1 LBCSTATS  0 "LB Creation Stats "
 fi
 if test -n "$BCBENCH"; then
   stats $1 PITIME    1 "Calc PI 4k Stats  "
 fi
 if test -n "$IPERF"; then
   stats $1 BANDWIDTH 0 "Bandwidth Stats   " 5
 fi
 if test -n "$FIOBENCH"; then
   stats $1 FIOBW     1 "DiskBW    Stats   " 5
   stats $1 FIOIOPS   0 "DiskIOPS  Stats   " 5
   stats $1 FIOLAT    2 "DiskLat10mStats   "
 fi
 stats $1 TOTTIME     0 "Total setup Stats "
}


# $1: EP
# $2: StatsName
# $3: TimeOut
# $4: Output
# $5+: Command
testAuxHelper()
{
  EP="$1"; shift
  if test -z "$EP"; then return; fi
  if test "${EP:$((${#EP}-3))}" = "Url"; then return; fi
  SNM="$1"; shift
  TMO="$1"; shift
  echo -n "$1: "; shift
  ostackcmd_tm_retry $SNM $TMO "$@"
  if test $RC != 0; then
    echo -e "${RED}FAIL{$NORM}"
  else
    CNT=$(echo "$OSTACKRESP" | grep -v '^+' | grep -v '^| [iI][dD]' | grep -v '^$' | wc -l)
    echo -e "${GREEN}OK${NORM} ($CNT)"
  fi
}


# Test Aux services (-X):
# octavia (if LB tests are not enable anyways)
# barbican
# designate
# heat
# manila
# aodh
# gnocchi
# swift
testAux()
{
  if test -z "$TESTAUX"; then return; fi
  if test -z "$LOADBALANCER"; then
    testAuxHelper "$OCTAVIA_EP" LBSTATS $FIPTIMEOUT  "Octavia  service: " neutron lbaas-loadbalancer-list
  fi
  testAuxHelper "$BARBICAN_EP" AUXSTATS $NETTIMEOUT  "Barbican service: " barbican list
  #testAuxHelper "$BARBICAN_EP" AUXSTATS $NETTIMEOUT  "Barbican service: " openstack secret list
  testAuxHelper "$DESIGNATE_EP" AUXSTATS $FIPTIMEOUT "Designate   srvc: " designate list
  #testAuxHelper "$DESIGNATE_EP" AUXSTATS $FIPTIMEOUT "Designate   srvc: " openstack zone list
  testAuxHelper "$HEAT_EP" AUXSTATS $FIPTIMEOUT      "Heat     service: " heat list
  testAuxHelper "$MANILA_EP" AUXSTATS $CINDERTIMEOUT "Manila   service: " manila list
  testAuxHelper "$AODH_EP" AUXSTATS $NETTIMEOUT      "AODH     service: " aodh list
  testAuxHelper "$GNOCCHI_EP" METRICSTATS $((FIPTIMEOUT+8)) "Gnocchi  service: " gnocchi list
  testAuxHelper "$MAGNUM_EP" AUXSTATS $NETTIMEOUT    "Magnum   service: " magnum list
  testAuxHelper "$SENLIN_EP" METRICSTATS $FIPTIMEOUT "Senlin   service: " senlin list
  testAuxHelper "$IRONIC_EP" AUXSTATS $NOVATIMEOUT   "Ironic   service: " ironic list
  testAuxHelper "$SWIFT_EP" AUXSTATS $CINDERTIMEOUT  "Swift    service: " swift list
}


# Identify which FIPs really belong to us
# Also populates JHPORTS (in Name order)
findFIPs()
{
  FIPRESP="$OSTACKRESP"
  EP="$NEUTRON_EP"
  ostackcmd_tm_retry NETSTATS $NETTIMEOUT myopenstack port list --network ${JHNETS[0]} --sort-column Name
  JHPORTS=()
  while read ln; do
    PORT=$(echo "$ln" | sed 's/^| \([0-9a-f-]*\) .*$/\1/')
    JHPORTS+=$PORT
  done < <(echo "$OSTACKRESP")
  #echo -n " JHPorts(${#JHPORTS[*]}): ${JHPORTS[*]}"
  ostackcmd_tm_retry NETSTATS $NETTIMEOUT neutron floatingip-list
  FIPS=(); FLOATS=()
  for fno in $(seq 0 $((${#JHPORTS[*]}-1))); do
    #echo -en "\nneutron floatingip-list | grep -e \"${JHPORTS[$fno]}\": "
    #echo "$OSTACKRESP" | grep -e "${JHPORTS[$fno]}" | sed 's/^| *\([^ ]*\) *|.*$/\1/'
    FIPS[$fno]=$(echo "$OSTACKRESP" | grep -e "${JHPORTS[$fno]}" | sed 's/^| *\([^ ]*\) *|.*$/\1/')
    FLOATS[$fno]=$(echo "$OSTACKRESP" | grep -e "${FIPS[$fno]}" | sed "$FLOATEXTR")
  done
}

# TODO: Create wrapper that collects stats, handles timeouts ...
# Helper to find a resource ...
# $1 => Filter (grepped)
# $2--oo => command
findres()
{
  local FILT=${1:-$RPRE}
  shift
  translate "$@"
  # FIXME: Add timeout handling
  ${OSTACKCMD[@]} 2>/dev/null | grep " $FILT" | sed 's/^| \([0-9a-f-]*\) .*$/\1/'
  if test $? != 0; then
    sleep 2
    ${OSTACKCMD[@]} 2>/dev/null | grep " $FILT" | sed 's/^| \([0-9a-f-]*\) .*$/\1/'
  fi
}

collectRes()
{
  echo -en "${BOLD}Collecting resources:${NORM} "
  ROUTERS=( $(findres "" neutron router-list) )
  SNATROUTE=1
  JHVMS=( $(findres ${RPRE}VM_JH nova list --sort display_name:asc) )
  NOAZS=${#JHVMS[*]}
  if test "$NOAZS" == 0; then echo "No JH"; return 1; fi
  VIPS=( $(findres ${RPRE}VirtualIP neutron port-list) )
  VOLUMES=( $(findres ${RPRE}RootVol_VM cinder list) )
  # Volume names if we boot from image
  VOLUMES2=( $(findres ${RPRE}VM_VM cinder list) )
  JHVOLUMES=( $(findres ${RPRE}RootVol_JH cinder list) )
  echo -en "$NOAZS JHVMs $((${#VOLUMES[*]}+${#VOLUMES2[*]}+${#JHVOLUMES[*]})) Vols"
  KEYPAIRS=( $(nova keypair-list | grep $RPRE | sed 's/^| *\([^ ]*\) *|.*$/\1/') )
  # Detect secondary ports, delete again, but set flag
  JHSUBNETS=( $(findres ${RPRE}SUBNET_JH neutron subnet-list) )
  SUBNETS=( $(findres ${RPRE}SUBNET_VM neutron subnet-list) )
  SECONDSUBNETS=( $(findres ${RPRE}SUBNET2_VM neutron subnet-list) )
  LBAASS=( $(findres ${RPRE}LB neutron lbaas-loadbalancer-list) )
  if test -n "$LBAASS"; then
    POOLS=( $(findres ${RPRE}Pool neutron lbaas-pool-list) )
    LISTENERS=( $(findres ${RPRE}Listener neutron lbaas-listener-list) )
    #MEMBERS=( $(findres ${RPRE}Member neutron lbaas-member-list ${POOLS[0]}) )
  fi
  JHNETS=( $(findres ${RPRE}NET_JH neutron net-list) )
  NETS=( $(findres ${RPRE}NET_VM neutron net-list) )
  SECONDNETS=( $(findres ${RPRE}NET2_VM neutron net-list) )
  NONETS=${#NETS[*]}
  echo -n " $NONETS networks"
  if test -n "$SECONDNETS"; then SECONDNET=1; fi
  #SECONDPORTS=( $(findres ${RPRE}Port2_VM neutron port-list) )
  #if test -n "$SECONDPORTS"; then SECONDNET=1; SECONDPORTS=(); fi
  #ostackcmd_tm_retry NETSTATS $NETTIMEOUT neutron floatingip-list || return 1
  #FIPS=( $(echo "$OSTACKRESP" | grep '10\.250\.255' | sed 's/^| *\([^ ]*\) *|.*$/\1/') )
  #if test "${#FIPS[*]} != ${NOAZS[*]}"; then filterFIPs; fi
  findFIPs
  #echo "FIPS: ${FIPS[*]}, FLOATS: ${FLOATS[*]}"
  echo -n " ${#FLOATS[*]} Floats (${FLOATS[*]}) "
  #VMS=( $(findres ${RPRE}VM_VM nova list --sort display_name:asc) )
  ostackcmd_tm_retry NOVASTATS $NOVATIMEOUT nova list --sort display_name:asc
  orderVMs
  NOVMS=${#VMS[*]}
  echo " $NOVMS VMs "
  #echo "VMS: ${VMS[*]}"
  collectPorts
  #JHPORTS=( $(findres ${RPRE}Port_JH neutron port-list) )
  SGROUPS=( $(findres "" neutron security-group-list) )
  calcRedirs
  if test ${#VMS[*]} -gt 0; then
    # Determine batch mode
    ostackcmd_tm_retry NOVASTATS $NOVATIMEOUT nova show ${VMS[0]}
    if echo "$OSTACKRESP" | grep -e 'metadata' | grep '"deployment": "cfbatch"' >/dev/null 2>&1; then BOOTALLATONCE=1; fi
    # openstack server list output is slightly different
    if echo "$OSTACKRESP" | grep -e 'properties' | grep "deployment='cfbatch'" >/dev/null 2>&1; then BOOTALLATONCE=1; fi
  fi
}

cleanup_new()
{
  collectRes
  deleteVMs
  cleanLBs
  deleteFIPs
  deleteJHVMs
  deleteLBs
  delPortsLBs
  deleteVIPs
  unset REMVOLUMES
  waitdelVMs; deleteVols
  REVOLS=("${REMVOLUMES[*]}")
  VOLUMES=("${VOLUMES2[@]}"); deleteVols
  waitdelJHVMs; deleteJHVols
  deleteKeypairs
  delete2ndPorts; deletePorts; deleteJHPorts	# not strictly needed, ports are del by VM del
  NOFITLERTAG=1
  waitdelLBs
  # TODO: Delete remaining LB ports
  deleteSGroups
  deleteRIfaces
  deleteSubNets; deleteJHSubNets
  deleteNets; deleteJHNets
  unset NOFILTERTAG
  deleteRouters
  # A second pass on volumes
  if test -n "$REVOLS"; then VOLUMES=("${REVOLS[*]}"); deleteVols; fi
}

cleanup()
{
  OLDNOFILTERTAG=$NOFILTERTAG
  unset NOFILTERTAG
  # Could also call collectres here first and then clean up ...
  # Might result in a few extra port deletions but otherwise work
  # See cleanup_new (will switch after some extra testing)
  VMS=( $(findres ${RPRE}VM_VM nova list) )
  deleteVMs
  LBAASS=( $(findres ${RPRE}LB neutron lbaas-loadbalancer-list) )
    if test -n "$LBAASS"; then
    POOLS=( $(findres ${RPRE}Pool neutron lbaas-pool-list) )
    LISTENERS=( $(findres ${RPRE}Listener neutron lbaas-listener-list) )
    #MEMBERS=( $(findres ${RPRE}Member neutron lbaas-member-list ${POOLS[0]}) )
  fi
  cleanLBs
  ROUTERS=( $(findres "" neutron router-list) )
  SNATROUTE=1
  #FIPS=( $(findres "" neutron floatingip-list) )
  # NOTE: This will find FIPs from other APIMon jobs in the same tenant also
  #  maybe we should use findFIPs
  translate neutron floatingip-list
  if test "$TAG" == "1" -a -z "$NOFILTERTAG"; then
    FIPS=( $(${OSTACKCMD[@]} | grep '^| [0-9a-f]\{8\}\-' | sed 's/^| *\([^ ]*\) *|.*$/\1/') )
  else
    FIPS=( $(${OSTACKCMD[@]} | grep '10\.250\.255\.' | sed 's/^| *\([^ ]*\) *|.*$/\1/') )
  fi
  deleteFIPs
  JHVMS=( $(findres ${RPRE}VM_JH nova list) )
  deleteJHVMs
  deleteLBs
  delPortsLBs
  VIPS=( $(findres ${RPRE}VirtualIP neutron port-list) )
  deleteVIPs
  VOLUMES=( $(findres ${RPRE}RootVol_VM cinder list) )
  waitdelVMs; deleteVols
  REVOLS=("${REMVOLUMES[*]}")
  # When we boot from image, names are different ...
  VOLUMES=( $(findres ${RPRE}VM_VM cinder list) )
  deleteVols
  JHVOLUMES=( $(findres ${RPRE}RootVol_JH cinder list) )
  waitdelJHVMs; deleteJHVols
  translate nova keypair-list
  KEYPAIRS=( $(${OSTACKCMD[@]} | grep $RPRE | sed 's/^| *\([^ ]*\) *|.*$/\1/') )
  deleteKeypairs
  PORTS=( $(findres ${RPRE}Port_VM neutron port-list) )
  SECONDPORTS=( $(findres ${RPRE}Port2_VM neutron port-list) )
  if test -n "$SECONDPORTS"; then SECONDNET=1; fi
  JHPORTS=( $(findres ${RPRE}Port_JH neutron port-list) )
  delete2ndPorts; deletePorts; deleteJHPorts	# not strictly needed, ports are del by VM del
  NOFILTERTAG=1
  waitdelLBs
  SUBNETS=( $(findres "" neutron subnet-list) )
  # FIXME: We occasionally leaks ports from octavia
  #if test -n "$LOADBALANCER"; then
    for sub in ${SUBNETS[*]}; do
      if ! echo "$sub" | grep '^[0-9a-f\-]\+' >/dev/null; then echo "#DEBUG: Skip port clean subnet $sub"; continue; fi
      PORTS=( $(findres "octavia-lb" neutron port-list --fixed-ip subnet=$sub) )
      if test -n "$PORTS"; then
	echo "Cleaning octavia (amphorae) ports ${PORTS[*]} in subnet $sub ..."
	deletePorts
      fi
      PORTS=( $(findres "ovn-lb-hm-" neutron port-list --fixed-ip subnet=$sub) )
      if test -n "$PORTS"; then
	echo "Cleaning octavia (ovn) ports ${PORTS[*]} in subnet $sub ..."
	deletePorts
      fi
    done
  #fi
  SGROUPS=( $(findres "" neutron security-group-list) )
  deleteSGroups
  #SUBNETS=( $(findres "" neutron subnet-list) )
  JHSUBNETS=()
  deleteRIfaces
  deleteSubNets
  NETS=( $(findres "" neutron net-list) )
  JHNETS=()
  deleteNets
  unset NOFILTERTAG
  deleteRouters
  # A second pass on volumes
  if test -n "$REMJHVOLUMES"; then JHVOLUMES=("${REMJHVOLUMES[*]}"); deleteJHVols; fi
  if test -n "$REMVOLUMES"; then VOLUMES=("${REMVOLUMES[*]}"); deleteVols; fi
  if test -n "$REVOLS"; then VOLUMES=("${REVOLS[*]}"); deleteVols; fi
  NOFILTERTAG=$OLDNOFILTERTAG
}

# Network cleanups can fail if VM deletion failed, so cleanup again
# and wait until networks have disappeared
waitnetgone()
{	
  local DVMS DFIPS DJHVMS DKPS VOLS DJHVOLS
  # Cleanup: These really should not exist
  VMS=( $(findres ${RPRE}VM_VM nova list) ); DVMS=(${VMS[*]})
  deleteVMs
  ROUTERS=( $(findres "" neutron router-list) )
  # Floating IPs don't have a name and are thus hard to associate with us
  ostackcmd_tm_retry NETSTATS $FIPTIMEOUT neutron floatingip-list
  if test -n "$CLEANALLFIPS"; then
    FIPS=( $(echo "$OSTACKRESP" | grep '[0-9]\{1,3\}\.[0-9]\{1,3\}\.' | sed 's/^| *\([^ ]*\) *|.*$/\1/') )
  elif test -n "${OLDFIPS[*]}"; then
    OFFILT=$(echo "\\(${OLDFIPS[*]}\\)" | sed 's@ @\\|@g')
    FIPS=( $(echo "$OSTACKRESP" | grep "$OFFILT" | sed 's/^| *\([^ ]*\) *|.*$/\1/') )
  else
    FIPS=( $(echo "$OSTACKRESP" | grep '10\.250\.255' | sed 's/^| *\([^ ]*\) *|.*$/\1/') )
  fi
  DFIPS=(${FIPS[*]})
  deleteFIPs
  JHVMS=( $(findres ${RPRE}VM_JH nova list) ); DJHVMS=(${JHVMS[*]})
  deleteJHVMs
  VOLUMES=( $(findres ${RPRE}RootVol_VM cinder list) ); DVOLS=(${VOLUMES[*]})
  waitdelVMs; deleteVols
  JHVOLUMES=( $(findres ${RPRE}RootVol_JH cinder list) ); DJHVOLS=(${JHVOLUMES[*]})
  waitdelJHVMs; deleteJHVols
  ostackcmd_tm_retry NOVASTATS $DEFTIMEOUT nova keypair-list
  KEYPAIRS=( $(echo "$OSTACKCMD" | grep $RPRE | sed 's/^| *\([^ ]*\) *|.*$/\1/') ); DKPS=(${KEYPAIRS[*]})
  deleteKeypairs
  if test -n "$DVMS$DFIPS$DJHVMS$DKPS$DVOL$DJHVOLS"; then
    echo -e "${YELLOW}ERROR: Found VMs $DVMS FIPs $DFIPS JHVMs $DJHVMS Keypairs $DKPS Volumes $DVOLS JHVols $DJHVOLS\n VMs $REMVMS FIPS $REMFIPS JHVMs $REMHJVMS Keypairs $REMKPS Volumes $REMVOLS JHVols $REMJHVOLS$NORM" 1>&2
    sendalarm 1 Cleanup "Found VMs $DVMS FIPs $DFIPS JHVMs $DJHVMS Keypairs $DKPS Volumes $DVOLS JHVols $DJHVOLS
 VMs $REMVMS FIPs $REMFIPS JHVMs $REMJHVMS Keypairs $REMKPS Volumes $REMVOLS JHVols $REMJHVOLS" 0
  fi
  # Cleanup: These might be left over ...
  NOFILTERTAG=1
  local to
  declare -i to=0
  # There should not be anything left ...
  PORTS=( $(findres "" neutron port-list) )
  IGNORE_ERRORS=1
  deletePorts
  SUBNETS=( $(findres "" neutron subnet-list) )
  NETS=( $(findres "" neutron net-list) )
  # FIXME: We occasionally leaks ports from octavia
  if test -n "$LOADBALANCER"; then
    for sub in ${SUBNETS[*]}; do
      if ! echo "$sub" | grep '^[0-9a-f\-]\+' >/dev/null; then echo "#DEBUG: Skip port cleanup in subnet $sub"; continue; fi
      PORTS=( $(findres "octavia-lb" neutron port-list --fixed-ip subnet=$sub) )
      if test -n "$PORTS"; then
	echo "Cleaning octavia (amphorae) ports ${PORTS[*]} in subnet $sub ..."
	deletePorts
      fi
      PORTS=( $(findres "ovn-lb-hm-" neutron port-list --fixed-ip subnet=$sub) )
      if test -n "$PORTS"; then
	echo "Cleaning octavia (ovn) ports ${PORTS[*]} in subnet $sub ..."
	deletePorts
      fi
    done
  fi
  unset IGNORE_ERRORS
  echo -n "Wait for subnets/nets to disappear: "
  deleteSubNets
  deleteNets
  while test $to -lt 40; do
    SUBNETS=( $(findres "" neutron subnet-list) )
    NETS=( $(findres "" neutron net-list) )
    if test -z "${SUBNETS[*]}" -a -z "${NETS[*]}"; then echo "gone"; unset NOFILTERTAG; return; fi
    sleep 2
    let to+=1
    echo -n "."
  done
  SGROUPS=( $(findres "" neutron security-group-list) )
  ROUTERS=( $(findres "" neutron router-list) )
  IGNORE_ERRORS=1
  deleteSGroups
  if test -n "$ROUTERS"; then deleteRIfaces; fi
  deleteSubNets
  deleteNets
  unset NOFILTERTAG
  if test -n "$ROUTERS"; then deleteRouters; fi
  unset IGNORE_ERRORS
  unset OLDFIPS
}

# Token retrieval and catalog ...

# We could override PUBLIC here to use admin or internal endpoints
PUBLIC=${PUBLIC:-public}
# Args: Name (implicit: OSTACKRESP)
getPublicEP()
{
  local EPS EPS2 NL
  NL="$(echo)"
  EPS=$(echo "$OSTACKRESP" | jq ".[] | select(.Name == \"$1\") | .Endpoints")
  EPS2=$(echo "$EPS" | jq '.[] | .interface+"|"+.region+"|"+.region_id+"|"+.url' 2>/dev/null | tr -d '"')
  if test -z "$EPS2" -a -n "$EPS"; then
    while read ln; do
      if echo "$ln" | grep '^[^:]*$' >/dev/null 2>&1; then REG=$ln; continue; fi
      ENT=$(echo $ln | sed "s@^ *\([^:]*\): @\1|$REG|$REG|@")
      EPS2="${EPS2}$ENT$NL"
    done < <(echo -e $EPS)
  fi
  if test -n "$OS_REGION_NAME"; then EPS2=$(echo "$EPS2" | grep "$OS_REGION_NAME"); fi
  EPS=$(echo "$EPS2" | grep $PUBLIC)
  echo "${EPS##*|}"
}

TOKEN=""
getToken()
{
  ostackcmd_tm_retry KEYSTONESTATS $DEFTIMEOUT openstack catalog list -f json
  NOVA_EP=$(getPublicEP nova)
  CINDER_EP=$(getPublicEP cinderv3)
  if test -z "$CINDER_EP"; then CINDER_EP=$(getPublicEP cinderv2); fi
  if test -z "$CINDER_EP"; then CINDER_EP=$(getPublicEP cinder); fi
  GLANCE_EP=$(getPublicEP glance); GLANCE_EP="${GLANCE_EP}/v2"
  NEUTRON_EP=$(getPublicEP neutron)
  OCTAVIA_EP=$(getPublicEP octavia)
  SWIFT_EP=$(getPublicEP swift)
  KEYSTONE_EP=$(getPublicEP keystone)
  if test -z "$OCTAVIA_EP"; then OCTAVIA_EP="$NEUTRON_EP"; fi
  if test -z "$SWIFT_EP"; then SWIFT_EP=$(getPublicEP radosgw-swift); fi
  #echo "ENDPOINTS: $NOVA_EP, $CINDER_EP, $GLANCE_EP, $NEUTRON_EP, $OCTAVIA_EP"
  # Optional EPs
  HEAT_EP=$(getPublicEP heat)
  BARBICAN_EP=$(getPublicEP barbican)
  DESIGNATE_EP=$(getPublicEP designate)
  MANILA_EP=$(getPublicEP manilav2)
  AODH_EP=$(getPublicEP aodh)
  GNOCCHI_EP=$(getPublicEP gnocchi)
  MAGNUM_EP=$(getPublicEP magnum)
  SENLIN_EP=$(getPublicEP senlin)
  IRONIC_EP=$(getPublicEP ironic)
  #echo "MORE ENDPOINTS: $HEAT_EP, $BARBICAN_EP, $DESIGNATE_EP, $MANILA_EP, $AODH_EP, $GNOCCHI_EP, $MAGNUM_EP"
  ostackcmd_tm_retry KEYSTONESTATS $DEFTIMEOUT openstack token issue -f json
  TOKEN=$(echo "$OSTACKRESP" | jq '.id' | tr -d '"')
  #echo "TOKEN: {SHA256}$(echo $TOKEN | sha256sum)"
  PROJECT=$(echo "$OSTACKRESP" | jq '.project_id' | tr -d '"')
  USER=$(echo "$OSTACKRESP" | jq '.user_id' | tr -d '"')
  #echo "PROJECT: $PROJECT, USER: $USER"
}

# Get Image Information
# $1 => Image UUID
# Return: $? => Error
#  MD: Min_Disk (GiB)
#  SZ: Size (GiB)
#  USER: ssh default username
getImgInfo()
{
  ostackcmd_tm_retry GLANCESTATS $GLANCETIMEOUT glance image-show -f json $1
  if test $? != 0; then
    let APIERRORS+=1; sendalarm 1 "glance image-show failed for $1" "" $GLANCETIMEOUT
    errwait $ERRWAIT
    return 1
  else
    MD=$(echo "$OSTACKRESP" | jq '.min_disk' | tr -d '"')
    SZ=$(echo "$OSTACKRESP" | jq '.size' | tr -d '"')
    USER=$(echo "$OSTACKRESP" | jq '.properties.image_original_user' | tr -d '"')
    SZ=$((SZ/1024/1024/1024))
    return 0
  fi
}

# Get Flavor Information
# $1 => Flavor name (or ID)
# $2 => Minimum needed volume size for image (0 => we boot from volume)
# Results: $? => Error
#  NEED_VSIZE: Size of volume needed
getFlvInfo()
{
  unset NEED_VSIZE
  ostackcmd_tm_retry NOVASTATS $NOVATIMEOUT nova flavor-show -f json $1
  if test $? != 0; then
    let APIERRORS+=1; sendalarm 1 "nova flavor-show $1 failed" "" $NOVATIMEOUT; return 1
  else
    local FLVDISK=$(echo "$OSTACKRESP" | jq '.disk')
    if test $FLVDISK -lt $2; then
      patch_openstackclient_disklessboot
      NEED_VSIZE=$2
    fi
  fi
}


#Clean/Delete old OpenStack project
cleanprj()
{
  if test ${#OS_PROJECT_NAME} -le 5; then echo -e "${YELLOW}ERROR: Won't delete $OS_PROJECT_NAME$NORM" 1>&2; return 1; fi
  #TODO: Wait for resources being gone
  sleep 10
  otc.sh iam deleteproject $OS_PROJECT_NAME 2>/dev/null || otc.sh iam cleanproject $OS_PROJECT_NAME
  echo -e "${REV}Note: Removed Project $OS_PROJECT_NAME ($?)${NORM}"
}

# Create a new OpenStack project
createnewprj()
{
  # First cleanup old project
  if test "$RUNS" != 0; then cleanprj; fi
  PRJNO=$(($RUNS/$REFRESHPRJ))
  OS_PROJECT_NAME=${OS_PROJECT_NAME:0:5}_APIMonitor_$$_$PRJNO
  unset OS_PROJECT_ID
  otc.sh iam createproject $OS_PROJECT_NAME >/dev/null
  echo -e "${REV}Note: Created project $OS_PROJECT_NAME ($?)$NORM"
  sleep 10
}

# Compress logfile and upload
# $1: file to compress and upload
compress_and_upload()
{
  local SZ=$(stat -c %s "$1") || return
  local COMP EXT="" RESP OLDLF
  OLDLF="$LOGFILE"
  if test $SZ -gt 1000; then
    COMP=gzip; EXT=.gz
    if test $SZ -gt 1000000; then COMP="zstd --rm"; EXT=.zst; fi
    $COMP "$1"
  fi
  if test -n "$SWIFTCONTAINER"; then
    echo "# Swift upload logfile ${1##*/}$EXT to $SWIFTCONTAINER"
    LOGFILE="${LOGFILE%/*}/.${LOGFILE##*/}.swift"
    RESP=$(ostackcmd_id etag $CINDERTIMEOUT swift upload --object-name ${1##*/}$EXT "$SWIFTCONTAINER" "$1$EXT")
    if test $? = 0; then rm "$1$EXT"; fi
    LOGFILE="$OLDLF"
  elif test -n "$S3BUCKET"; then
    MTYPE=$(file -i "$1$EXT")
    echo "# S3 upload logfile ${1##*/}$EXT to $S3CONTAINER"
    if test -n "$MTYPE"; then MTYPE="contentType=$MTYPE"; fi
    s3 put "$S3CONTAINER/$1$EXT" fileName="$1$EXT" $MTYPE
    if test $? = 0; then rm "$1$EXT"; fi
  fi
}

# return true(0) if we should send a stats update
cycle_mon()
{
  # If we're not into sending stats, don't look further
  if test -z "$SENDSTATS"; then return 1; fi
  NOW=$(date +%s)
  HRS=$(((NOW-STARTDATE+200)/3600))
  if test -n "$SENDSTATHR"; then
    # Every $SENDSTATHR mode
    if test $HRS -ge $SENDSTATHR; then return 0; else return 1; fi
  else
    # Every new calendar day
    if test "$CDATE" != "$LASTDATE"; then return 0; else return 1; fi
  fi
  return 1
}

# Allow for many recipients
parse_notification_addresses()
{
  # Bash can't pass arrays via env, so allow for simple lists to initialize array
  ALARM_EMAIL_ADDRESSES=($ALARM_EMAIL_ADDRESSES)
  NOTE_EMAIL_ADDRESSES=($NOTE_EMAIL_ADDRESSES)
  ALARM_MOBILE_NUMBERS=($ALARM_MOBILE_NUMBERS)
  NOTE_MOBILE_NUMBERS=($NOTE_MOBILE_NUMBERS)

  # Parses from Environment
  # API_MONITOR_ALARM_EMAIL_[0-9]+         # email address
  # API_MONITOR_NOTE_EMAIL_[0-9]+          # email address
  # API_MONITOR_ALARM_MOBILE_NUMBER_[0-9]+ # international mobile number
  # API_MONITOR_NOTE_MOBILE_NUMBER_[0-9]+  # international mobile number

  # Sets global array with values from enironment variables:
  # ${ALARM_EMAIL_ADDRESSES[@]}
  # ${NOTE_EMAIL_ADDRESSES[@]}
  # ${ALARM_MOBILE_NUMBERS[@]}
  # ${NOTE_MOBILE_NUMBERS[@]}

  for env_name in $(env | egrep API_MONITOR_ALARM_EMAIL\(_[0-9]+\)? | sed 's/^\([^=]*\)=.*/\1/')
  do
    ALARM_EMAIL_ADDRESSES=("${ALARM_EMAIL_ADDRESSES[@]}" ${!env_name})
  done

  for env_name in $(env | egrep API_MONITOR_NOTE_EMAIL\(_[0-9]+\)? | sed 's/^\([^=]*\)=.*/\1/')
  do
    NOTE_EMAIL_ADDRESSES=("${NOTE_EMAIL_ADDRESSES[@]}" ${!env_name})
  done

  for env_name in $(env | egrep API_MONITOR_ALARM_MOBILE_NUMBER\(_[0-9]+\)? | sed 's/^\([^=]*\)=.*/\1/')
  do
    ALARM_MOBILE_NUMBERS=("${ALARM_MOBILE_NUMBERS[@]}" ${!env_name})
  done

  for env_name in $(env | egrep API_MONITOR_NOTE_MOBILE_NUMBER\(_[0-9]+\)? | sed 's/^\([^=]*\)=.*/\1/')
  do
    NOTE_MOBILE_NUMBERS=("${NOTE_MOBILE_NUMBERS[@]}" ${!env_name})
  done
}

parse_notification_addresses

declare -i loop=0

# Statistics
# API performance neutron, cinder, nova
declare -a NETSTATS
declare -a FIPSTATS
declare -a LBSTATS
declare -a VOLSTATS
declare -a NOVASTATS
declare -a KEYSTONESTATS
declare -a NOVABSTATS
# Resource creation stats (creation/deletion)
declare -a VOLCSTATS
declare -a VOLDSTATS
declare -a VMCSTATS
declare -a LBCSTATS
declare -a LBDSTATS
declare -a VMCDTATS
declare -a AUXSTATS
declare -a METRICSTATS

declare -a TOTTIME
declare -a WAITTIME

declare -a PITIME
declare -a FIOBW
declare -a FIOIOPS
declare -a FIOLAT
declare -a BANDWIDTH

declare -i CUMPINGRETRIES=0
declare -i CUMPINGERRORS=0
declare -i CUMLBERRORS=0
declare -i CUMAPIERRORS=0
declare -i CUMAPITIMEOUTS=0
declare -i CUMAPICALLS=0
declare -i CUMVMERRORS=0
declare -i CUMWAITERRORS=0
declare -i CUMCONNERRORS=0
declare -i CUMVMS=0
declare -i RUNS=0
declare -i SUCCRUNS=0

LASTDATE=$(date +%Y-%m-%d)
LASTTIME=$(date +%H:%M:%S)
TESTTIME=0
BENCHTIME=0
LASTERRITER=-2

# Declare empty router list outside of loop
# so we can reuse (option -r N).
declare -a ROUTERS=()

# We have roundtrips to keystone, if we don't cache the token, so add 2s to the timeouts
if test -z "$OPENSTACKTOKEN"; then
  let NETTIMEOUT+=2
  let FIPTIMEOUT+=2
  let NOVATIMEOUT+=2
  let NOVABOOTTIMEOUT+=2
  let CINDERTIMEOUT+=2
  let GLANCETIMEOUT+=2
  let DEFTIMEOUT+=2
fi

echo " Send alarms to ${ALARM_EMAIL_ADDRESSES[@]} ${ALARM_MOBILE_NUMBERS[@]}"
echo " Send  notes to ${NOTE_EMAIL_ADDRESSES[@]} ${NOTE_MOBILE_NUMBERS[@]}"

# MAIN LOOP
while test $loop != $MAXITER -a -z "$INTERRUPTED" -a ! -e stop-os-hm; do

declare -i PINGERRORS=0
declare -i APIERRORS=0
declare -i APITIMEOUTS=0
declare -i VMERRORS=0
declare -i LBERRORS=0
declare -i WAITERRORS=0
declare -i CONNERRORS=0
declare -i APICALLS=0
declare -i ROUNDVMS=0

# Arrays to store resource creation start times
declare -a VOLSTIME=()
declare -a JVOLSTIME=()
declare -a VMSTIME=()
declare -a JVMSTIME=()
declare -a LBSTIME=()
declare -a LBDTIME=()

# List of resources - neutron
declare -a NETS=()
declare -a SUBNETS=()
declare -a JHNETS=()
declare -a JHSUBNETS=()
declare -a SGROUPS=()
declare -a JHPORTS=()
declare -a PORTS=()
declare -a VIPS=()
declare -a FIPS=()
declare -a FLOATS=()
# cinder
declare -a JHVOLUMES=()
declare -a VOLUMES=()
# nova
declare -a KEYPAIRS=()
declare -a VMS=()
declare -a JHVMS=()
# LB
declare -a LBAASS=()
declare -a DELLBAASS=()
declare -a POOLS=()
declare -a LISTENERS=()
declare -a MEMBERS=()
declare -a HEALTHMONS=()
SNATROUTE=""

declare -a ALARMBUFFER=()
declare -i SENTALARMS=0
declare -i BUFFEREDALARMS=0

# Main
MSTART=$(date +%s)
# Get token
if test -n "$OPENSTACKTOKEN"; then
  getToken
  if test -z "$CINDER_EP" -o -z "$NOVA_EP" -o -z "$GLANCE_EP" -o -z "$NEUTRON_EP" -o -z "$TOKEN"; then
    echo "Trouble getting token/catalog, retry ..."
    sleep 2
    getToken
  fi
  TOKENSTAMP=$(date +%s)
fi
# Debugging: Start with volume step
if test "$1" = "CLEANUP"; then
  CLEANUPMODE=1
  if test -n "$2"; then RPRE=$2; if test ${RPRE%_} == ${RPRE}; then RPRE=${RPRE}_; fi; fi
  if test "$TAG" == "1"; then TAGARG="--tag ${RPRE%_}"; fi
  echo -e "$BOLD *** Start cleanup $RPRE $TAGARG *** $NORM"
  #SECONDNET=1
  cleanup
  echo -e "$BOLD *** Cleanup complete *** $NORM"
  # We always return 0 here, as we dont want to stop the testing on failed cleanups.
  exit 0
elif test "$1" = "CONNTEST"; then
  if test -n "$2"; then RPRE=$2; if test ${RPRE%_} == ${RPRE}; then RPRE=${RPRE}_; fi; fi
  if test "$TAG" == "1"; then TAGARG="--tag ${RPRE%_}"; fi
  while test $loop != $MAXITER -a -z "$INTERRUPTED"; do
   echo -e "$BOLD *** Start connectivity test for $RPRE ($((loop+1))/$MAXITER) *** $NORM"
   # Only collect resource on e. 10th iteration
   if test "$(($loop%10))" == 0; then collectRes; else echo " Reuse known resources ..."; sleep 2; fi
   if test -z "${VMS[*]}"; then echo "No VMs found"; exit 1; fi
   #echo "FLOATs: ${FLOATS[*]} JHVMS: ${JHVMS[*]}"
   testjhinet
   RC=$?
   if test $RC != 0; then
     sendalarm 2 "JH unreachable" "$ERR" 20
     if test -n "$EXITERR"; then exit 2; fi
     let VMERRORS+=$RC
     errwait $ERRWAIT
   fi
   #echo "REDIRS: ${REDIRS[*]}"
   wait222
   # Defer alarms
   #if test $? != 0; then exit 2; fi
   testsnat
   RC=$?
   if test $RC != 0; then
     sendalarm 2 "VMs unreachable/can not ping outside" "$ERR" 16
     if test -n "$EXITERR"; then exit 3; fi
     let VMERRORS+=$RC
     errwait $ERRWAIT
   fi
   if test -n "$RESHUFFLE" -a -n "$STARTRESHUFFLE"; then reShuffle; fi
   fullconntest
   #if test $? != 0; then exit 4; fi
   log_grafana ping stats $FPRETRY $FPERR
   if test $FPERR -gt 0; then
     PINGERRORS+=$FPERR
     sendalarm 2 "Connectivity errors" "$FPERR + $FPRETRY\n$ERR" 5
     if test -n "$EXITERR"; then exit 4; fi
     # Error counting done by fullconntest already
     errwait $ERRWAIT
   elif test $FPRETRY != 0; then
     echo -e "${YELLOW}Warning:${NORM} Needed $FPRETRY ping retries"
   fi
   log_grafana ping errors 1 $FPERR
   log_grafana ping retries 1 $FPRETRY
   if test -n "$RESHUFFLE"; then
     reShuffle
     fullconntest
     log_grafana ping stats $FPRETRY $FPERR
     if test $FPERR -gt 0; then
       PINGERRORS+=$FPERR
       sendalarm 2 "Connectivity errors" "$FPERR + $FPRETRY\n$ERR" 5
       if test -n "$EXITERR"; then exit 4; fi
       # Error counting done by fullconntest already
       errwait $ERRWAIT
       fi
     let SUCCRUNS+=1
   fi
   echo -e "$BOLD *** Connectivity test complete *** $NORM"
   let SUCCRUNS+=1
   if test $SUCCWAIT -ge 0; then sleep $SUCCWAIT; else echo -n "Hit enter to continue ..."; read ANS; fi
   let loop+=1
   # Refresh token after 10hrs
   if test -n "$TOKENSTAMP" && test $(($(date +%s)-$TOKENSTAMP)) -ge 36000; then
     getToken
     TOKENSTAMP=$(date +%s)
   fi
   # TODO: We don't do anything with the collected statistics in CONNTEST yet ... fix!
  done
  exit 0 #$RC
else # test "$1" = "DEPLOY"; then
 if test "$REFRESHPRJ" != 0 && test $(($RUNS%$REFRESHPRJ)) == 0; then createnewprj; fi
 # Complete setup
 echo -e "$BOLD *** Start deployment $((loop+1))/$MAXITER for $NOAZS SNAT JumpHosts + $NOVMS VMs *** $NORM ($TRIPLE) $TAGARG"
 date
 unset THISRUNSUCCESS
 testAux
 # Image IDs
 JHIMGID=$(ostackcmd_search "$JHIMG" $GLANCETIMEOUT glance image-list $JHIMGFILT | awk '{ print $2; }')
 if test -z "$JHIMGID" -o "$JHIMGID" == "0"; then sendalarm 1 "No JH image $JHIMG found, aborting." "" $GLANCETIMEOUT; exit 1; fi
 IMGID=$(ostackcmd_search "$IMG" $GLANCETIMEOUT glance image-list $IMGFILT | awk '{ print $2; }')
 if test -z "$IMGID" -o "$IMG" == "0"; then sendalarm 1 "No image $IMG found, aborting." "" $GLANCETIMEOUT; exit 1; fi
 let APICALLS+=2
 # Retrieve needed root volume size JH
 getImgInfo $JHIMGID
 if test $? != 0; then let loops+=1; continue; fi
 if test "$SZ" -gt "$MD"; then MD=$SZ; fi
 JHVOLSIZE=$(($MD+$ADDJHVOLSIZE))
 if test -n "$USER" -a "$USER" != "null"; then JHDEFLTUSER="$USER"; fi
 # Retrieve needed root volume size VM
 getImgInfo $IMGID
 if test $? = 0; then
  if test "$SZ" -gt "$MD"; then MD=$SZ; fi
  VOLSIZE=$(($MD+$ADDVMVOLSIZE))
  if test -n "$USER" -a "$USER" != "null"; then DEFLTUSER="$USER"; fi
 fi
 #let APICALLS+=2
 # Check JH flavor
 if test -n "$NOJHVOL"; then RVSIZE=$JHVOLSIZE; else RVSIZE=0; fi
 getFlvInfo $JHFLAVOR $RVSIZE || exit 1
 NEED_JHVOL=$NEED_VSIZE
 # Check VM flavor
 if test -n "$BOOTFROMIMAGE"; then RVSIZE=$VOLSIZE; else RVSIZE=0; fi
 getFlvInfo $FLAVOR $RVSIZE || exit 1
 VMVOLSIZE=$NEED_VSIZE
 if test "$VOLUMETYPE" == "LUKS" -a -n "$VM_VOLSIZE"; then
  echo "Warning: volume-type LUKS may be slow and nova may time out waiting for cinder vols for VM boot"
 fi
 echo "Using images JH $JHDEFLTUSER@$JHIMG ($JHVOLSIZE GB), VM $DEFLTUSER@$IMG ($VOLSIZE GB)"
 echo "Deploying on AZs ${AZS[*]} (Volumes: ${VAZS[*]}, Networks: ${NAZS[*]})"
 if createRouters; then
  if createNets; then
   if createSubNets; then
    if createRIfaces; then
     if createSGroups -a -z "$INTERRUPTED" -a ! -e stop-os-hm; then
      createLBs;
      if createJHVols; then
       if createVIPs; then
        if createJHPorts; then
         if createVols; then
          if createKeypairs; then
           createPorts
           waitJHVols # TODO: Error handling
           if createJHVMs; then
            let ROUNDVMS=$NOAZS
            if createFIPs; then
             waitVols  # TODO: Error handling
             nameJHVols
             if createVMs; then
              let ROUNDVMS+=$NOVMS
              waitJHVMs
              RC=$?
              if test $RC != 0; then
               #sendalarm $RC "Timeout waiting for JHVM ${RRLIST[*]}" "$WAITERRSTR" $((4*$MAXWAIT))
               # FIXME: Shouldn't we count errors and abort here? Without JumpHosts, the rest is hopeless ...
               if test $RC -gt $NOAZS; then let VMERRORS+=$NOAZS; else let VMERRORS+=$RC; fi
              else
               # loadbalancer
               waitLBs
               LBWAITERR=$?
               if test -n "$LBAASS"; then LBERRORS=$LBWAITERR; fi
               # No error handling here (but alarms are generated)
               waitVMs
               # Errors will be counted later again
               setmetaVMs
               create2ndSubNets
               create2ndPorts
               # Test JumpHosts
               # NOTE: Alarms and Grafana error logging are not fully aligned here
               testjhinet
               RC=$?
               # Retry
               if test $RC != 0; then echo "$ERR"; sleep 5; testjhinet; RC=$?; fi
               # Non-working JH breaks us ...
               if test $RC != 0; then
                 let VMERRORS+=$RC
                 sendalarm $RC "$ERR" "" 70
                 errwait $VMERRWAIT
                 # FIXME: Shouldn't we abort here?
                 echo -e "${BOLD}Aborting this deployment due to non-functional JH, clean up now ...${NORM}"
                 sleep 1
                 MSTOP=$(date +%s)
               else
                # Test normal hosts
                #setPortForward
                setPortForwardGen
                WSTART=$(date +%s)
                wait222
                WAITERRORS=$?
                # No need to send alarm yet, will do after testsnat
                #if test $WAITERRORS != 0; then
                #  sendalarm $RC "$ERR" "" $((4*$MAXWAIT))
                #  errwait $VMERRWAIT
                #fi
                testsnat
                RC=$?
                let VMERRORS+=$((RC/2))
                if test $RC != 0; then
                  sendalarm $RC "$ERR" "" $((4*$MAXWAIT))
                  errwait $VMERRWAIT
                fi
                # Attach and config 2ndary NICs
                config2ndNIC
                MSTOP=$(date +%s)
                # Full connection test
                if test -n "$FULLCONN" -a -z "$INTERRUPTED" -a ! -e stop-os-hm; then
                  fullconntest
                  # Test for FPERR instead?
                  if test $FPERR -gt 0; then
                    PINGERRORS+=$FPERR
                    sendalarm 2 "Connectivity errors" "$FPERR + $FPRETRY\n$ERR" 5
                    errwait $ERRWAIT
                  elif test $FPRETRY != 0; then
                   echo -e "${YELLOW}Warning:${NORM} Needed $FPRETRY ping retries"
                  fi
                  log_grafana ping stats $FPRETRY $FPERR
                  if test -n "$SECONDNET" -a -n "$RESHUFFLE"; then
                    reShuffle
                    fullconntest
                    if test $FPERR -gt 0; then
                      PINGERRORS+=$FPERR
                      log_grafana ping stats $FPRETRY $FPERR
                      sendalarm 2 "Connectivity errors" "$FPERR + $FPRETRY\n$ERR" 5
                      errwait $ERRWAIT
                    fi
                  fi
		  if test -n "$IPERF"; then iperf3test; fi
                  #MSTOP=$(date +%s)
                fi
                # TODO: Create disk ... and attach to JH VMs ... and test access
                # TODO: Attach additional net interfaces to JHs ... and test IP addr
                WAITTIME+=($(($MSTOP-$WSTART)))
                # Test load balancer
                if test -n "$LOADBALANCER" -a $LBERRORS = 0 -a -z "$INTERRUPTED" -a ! -e stop-os-hm; then
		 LBACTIVE=1
		 testLBs
                else
		 LBACTIVE=0
		fi
                TESTTIME=$(($(date +%s)-$MSTOP+$BENCHTIME))
                echo -e "$BOLD *** SETUP DONE ($(($MSTOP-$MSTART-$BENCHTIME))s), TESTS DONE (${TESTTIME}s), DELETE AGAIN $NORM"
                let SUCCRUNS+=1
                THISRUNSUCCESS=1
		sleep 1
		if test $SUCCWAIT -ge 0; then echo -n "Sleep ... (safe to hit ^C) ..."; sleep $SUCCWAIT; echo;
		else echo -n "Hit enter to continue ..."; read ANS; fi
                # Refresh token if needed
                if test -n "$TOKENSTAMP" && test $(($(date +%s)-$TOKENSTAMP)) -ge 36000; then
                  getToken
                  TOKENSTAMP=$(date +%s)
                fi
                # Subtract waiting time (5s here)
                MSTART=$(($MSTART+$(date +%s)-$MSTOP+$BENCHTIME))
                if test -n "$LOADBALANCER" -a "$LBACTIVE" = "1"; then cleanLBs; fi
               fi
               # TODO: Detach and delete disks again
              fi; #JH wait successful
             fi; deleteVMs
            fi; deleteFIPs
           fi; deleteJHVMs
          fi; deleteKeypairs
         fi; waitdelVMs; deleteVols
        fi; waitdelJHVMs
        #echo -e "${BOLD}Ignore port del errors; VM cleanup took care already.${NORM}"
        IGNORE_ERRORS=1
        delete2ndPorts
        #if test -n "$SECONDNET" -o -n "$MANUALPORTSETUP"; then deletePorts; fi
        #deletePorts; deleteJHPorts	# not strictly needed, ports are del by VM del
        unset IGNORE_ERRORS
       fi; deleteVIPs
      fi; waitLBs --nostat; deleteLBs
      delPortsLBs
      deleteJHVols
     # There is a chance that some VMs were not created, but ports were allocated, so clean ...
     fi; cleanupPorts; deleteSGroups
    fi # Wait for LBs to vanish, try deleting again, in case they had been in PENDING_XXXX before
    CLEANUPMODE=1
    if ! waitdelLBs; then unset CLEANUPMODE LBDSTATS; LBAASS=(${DELLBAASS[*]}); deleteLBs; waitdelLBs; fi
    unset CLEANUPMODE; deleteRIfaces
   fi; deleteSubNets
  fi; deleteNets
 fi
 # We may recycle the router
 if test $(($loop+1)) == $MAXITER -o -n "$INTERRUPTED" -o $((($loop+1)%$ROUTERITER)) == 0 -o -e stop-os-hm; then deleteRouters; fi
 #echo "${NETSTATS[*]}"
 echo -e "$BOLD *** Cleanup complete *** $NORM"
 THISRUNTIME=$(($(date +%s)-$MSTART+$TESTTIME))
 # Only account successful runs for total runtime stats
 if test -n "$THISRUNSUCCESS"; then
   TOTTIME+=($THISRUNTIME)
 fi
 # Raise an alarm if we have not yet sent one and we're very slow despite this
 if test -n "$OPENSTACKTOKEN"; then
   if test -n "$BOOTALLATONCE"; then CON=400; NFACT=8; FACT=24; else CON=384; NFACT=8; FACT=36; fi
 else
   if test -n "$BOOTALLATONCE"; then CON=416; NFACT=12; FACT=24; else CON=400; NFACT=12; FACT=36; fi
 fi
 if test "$VOLNEEDSTAG" == "1"; then let FACT+=4; fi
 MAXCYC=$(($CON+($FACT+$NFACT/2)*$NOAZS+$NFACT*$NONETS+$FACT*$NOVMS))
 MINCYC=$(($MAXCYC/6))
 if test -n "$SECONDNET"; then let MAXCYC+=$(($NFACT*$NONETS+$NFACT*$NOVMS)); fi
 if test -n "$RESHUFFLE"; then let MAXCYC+=$((2*$NFACT*$NOVMS)); fi
 if test -n "$FULLCONN"; then let MAXCYC+=$(($NOVMS*$NOVMS/10)); fi
 if test -n "$IPERF"; then let MAXCYC+=$((6*$NONETS)); fi
 if test -n "$BCBENCH"; then let MAXCYC+=$((16*$NOAZS)); fi
 if test -n "$FIOBENCH"; then let MAXCYC+=$((28*$NOAZS)); fi
 if test -n "$LOADBALANCER"; then let MAXCYC+=$((36+4*$NOVMS+$WAITLB)); fi
 if test -n "$SKIPKILLLB"; then let MAXCYC-=$((20+2*$NOVMS)); fi
 # FIXME: We could check THISRUNSUCCESS instead?
 SLOW=0
 if test $VMERRORS = 0 -a $WAITERRORS = 0 -a $THISRUNTIME -gt $MAXCYC; then
    sendalarm 1 "SLOW PERFORMANCE" "Cycle time: $THISRUNTIME (max $MAXCYC)" $MAXCYC
    #waiterr $WAITERR
    SLOW=1
 fi
 if test -z "$THISRUNSUCCESS"; then let SLOW+=1; fi
 RELPERF=$(echo "scale=2; 10*$THISRUNTIME/$MAXCYC" | bc -l)
 log_grafana "totDur" "$MAXCYC" "$RELPERF" "$SLOW"
 sendbufferedalarms
 sendrecoveryalarm
 allstats
 if test -n "$FULLCONN"; then CONNTXT="$CONNERRORS Conn Errors, "; else CONNTXT=""; fi
 if test -n "$LOADBALANCER"; then LBTXT="$LBERRORS LB Errors, "; else LBTXT=""; fi
 echo -e "This run ($((loop+1))/$MAXITER): Overall $ROUNDVMS / ($NOVMS + $NOAZS) VMs, $APICALLS CLI calls: $(($(date +%s)-$MSTART))s+${TESTTIME}s=${THISRUNTIME}s $((100*$THISRUNTIME/$MAXCYC))%\n $VMERRORS VM login errors, $WAITERRORS VM timeouts, $APIERRORS API errors (of which $APITIMEOUTS API timeouts), $PINGERRORS Ping Errors\n ${CONNTXT}${LBTXT}$(date +'%Y-%m-%d %H:%M:%S %Z')"
#else
#  usage
fi
let CUMAPIERRORS+=$APIERRORS
let CUMAPITIMEOUTS+=$APITIMEOUTS
let CUMVMERRORS+=$VMERRORS
let CUMLBERRORS+=$LBERRORS
let CUMPINGRETRIES+=$FPRETRY
let CUMPINGERRORS+=$PINGERRORS
let CUMWAITERRORS+=$WAITERRORS
let CUMCONNERRPRS+=$CONNERRORS
let CUMAPICALLS+=$APICALLS
let CUMVMS+=$ROUNDVMS
let RUNS+=1

if test -z "$OS_PROJECT_NAME"; then OPRJ="$OS_CLOUD"; else OPRJ="$OS_PROJECT_NAME"; fi

# Moved opportunity to interrupt here - so we get stats sent ...
echo -n "Hit ^C now to interrupt ..."
if test $THISRUNTIME -lt $MINCYC; then
  echo -n " extra sleep for $(($MINCYC-$THISRUNTIME))s ..."
  sleep $(($MINCYC-$THISRUNTIME))
fi
sleep 5
echo

CDATE=$(date +%Y-%m-%d)
CTIME=$(date +%H:%M:%S)
if test -n "$FULLCONN"; then CONNTXT="$CUMCONNERRORS Conn ERRORS"; CONNST="|$CUMCONNERRORS"; else CONNTXT=""; CONNST=""; fi
if test -n "$LOADBALANCER"; then LBTXT="$CUMLBERRORS LB ERRORS"; LBST="|$CUMLBERRORS"; else LBTXT=""; LBST=""; fi
if cycle_mon || test $(($loop+1)) == $MAXITER -o -n "$INTERRUPTED" -o -e stop-os-hm; then
  if test -n "$ROUTERS"; then deleteRouters; fi
  reallysendalarm 0 "Statistics for $LASTDATE $LASTTIME - $CDATE $CTIME" "
$RPRE $VERSION on $HOSTNAME testing $STRIPLE ($JHIMG/$IMG):

$RUNS deployments ($SUCCRUNS successful, $CUMVMS/$(($RUNS*($NOAZS+$NOVMS))) VMs, $CUMAPICALLS CLI calls)
$CUMVMERRORS VM Login ERRORS
$CUMWAITERRORS VM Timeout ERRORS
$CUMAPIERRORS API ERRORS
$CUMAPITIMEOUTS API TIMEOUTS
$CUMPINGERRORS Ping FAILURES
$CUMPINGRETRIES Ping retries
$CONNTXT
$LBTXT

$(allstats)

#TEST: $SHORT_DOMAIN|$VERSION|$RPRE|$HOSTNAME|$OPRJ|$OS_REGION_NAME
#STAT: $LASTDATE|$LASTTIME|$CDATE|$CTIME
#RUN: $RUNS|$SUCCRUNS|$CUMVMS|$((($NOAZS+$NOVMS)*$RUNS))|$CUMAPICALLS
#ERRORS: $CUMVMERRORS|$CUMWAITERRORS|$CUMAPIERRORS|$APITIMEOUTS|$CUMPINGERRORS$CONNST$LBST
$(allstats -m)
" 0
  echo "#TEST: $SHORT_DOMAIN|$VERSION|$RPRE|$HOSTNAME|$OPRJ|$OS_REGION_NAME
#STAT: $LASTDATE|$LASTTIME|$CDATE|$CTIME
#RUN: $RUNS|$CUMVMS|$CUMAPICALLS
#ERRORS: $CUMVMERRORS|$CUMWAITERRORS|$CUMAPIERRORS|$APITIMEOUTS|$CUMPINGERRORS$CONNST
$(allstats -m)" > "$DATADIR/Stats.$LASTDATE.$LASTTIME.$CDATE.$CTIME.psv"

  compress_and_upload "$DATADIR/Stats.$LASTDATE.$LASTTIME.$CDATE.$CTIME.psv"
  # Reset counters ...
  TOTERR+=$(($CUMVMERRORS+$CUMAPIERRORS+$CUMAPITIMEOUTS+$CUMPINGERRORS+$CUMWAITERRORS+$CUMCONNERRORS+$CUMLBERRORS))
  CUMVMERRORS=0
  CUMAPIERRORS=0
  CUMAPITIMEOUTS=0
  CUMPINGERRORS=0
  CUMPINGRETRIES=0
  CUMWAITERRORS=0
  CUMCONNERRORS=0
  CUMAPICALLS=0
  CUMLBERRORS=0
  CUMVMS=0
  LASTDATE="$CDATE"
  LASTTIME="$CTIME"
  RUNS=0
  SUCCRUNS=0
  # Reset stats
  NETSTATS=()
  FIPSTATS=()
  LBSTATS=()
  VOLSTATS=()
  NOVASTATS=()
  NOVABSTATS=()
  VOLCSTATS=()
  VOLDSTATS=()
  VMCSTATS=()
  LBCSTATS=()
  LBDSTATS=()
  VMDSTATS=()
  AUXSTATS=()
  METRICSTATS=()
  TOTTIME=()
  WAITTIME=()
  PITIME=()
  FIOBW=()
  FIOIOPS=()
  FIOLAT=()
  BANDWIDTH=()
  STATSENT=1
fi

# Clean up residuals, if any
if test $(($loop+1)) == $MAXITER -o $((($loop+1)%$ROUTERITER)) == 0 -o -n "$INTERRUPTED" -o -e stop-os-hm; then waitnetgone; fi
#waitnetgone
if test "$RPRE" == "APIMonitor_${STARTDATE}_" -a "$STATSENT" == "1"; then
  unset STATSENT
  #LASTDATE="$CDATE"
  STARTDATE=$(date +%s)
  rm -f "$DATADIR/${RPRE}Keypair_JH" "$DATADIR/${RPRE}Keypair_VM" "$DATADIR/${RPRE}Keypair_JH.pub" "$DATADIR/${RPRE}Keypair_VM.pub" "$SSHHOSTSFILE" "$SSHHOSTSFILE.old" "$DATADIR/${RPRE}user_data_JH.yaml" "$DATADIR/${RPRE}user_data_VM.yaml"
  if test "$LOGFILE" == "$DATADIR/${RPRE%_}.log"; then
    RPRE="APIMonitor_${STARTDATE}_"
    compress_and_upload "$LOGFILE"
    LOGFILE="$DATADIR/${RPRE%_}.log"
  else
    RPRE="APIMonitor_${STARTDATE}_"
  fi
  if test "$TAG" == "1"; then TAGARG="--tag ${RPRE%_}"; fi
  if test $(($loop+1)) != $MAXITER -a -z "$INTERRUPTED"; then 
    echo "Using new $RPRE prefix for resrcs on $TRIPLE (${AZS[*]})"
    #loop=-1
  fi
fi

sleep 1
let loop+=1
done

#if test -n "$LOGFILE"; then
#  compress_and_upload "$LOGFILE"
#fi
rm -f $DATADIR/${RPRE}Keypair_JH $DATADIR/${RPRE}Keypair_VM $DATADIR/${RPRE}Keypair_JH.pub $DATADIR/${RPRE}Keypair_VM.pub "$SSHHOSTSFILE" "$SSHHOSTSFILE.old" $DATADIR/${RPRE}user_data_JH.yaml $DATADIR/${RPRE}user_data_VM.yaml
if test "$REFRESHPRJ" != 0; then cleanprj; fi

exit $TOTERR<|MERGE_RESOLUTION|>--- conflicted
+++ resolved
@@ -99,11 +99,7 @@
 # ./api_monitor.sh -n 8 -d -P -s -m urn:smn:eu-de:0ee085d22f6a413293a2c37aaa1f96fe:APIMon-Notes -m urn:smn:eu-de:0ee085d22f6a413293a2c37aaa1f96fe:APIMonitor -i 100
 # (SMN is OTC specific notification service that supports sending SMS.)
 
-<<<<<<< HEAD
-VERSION=1.111
-=======
 VERSION=1.113
->>>>>>> 871ad412
 
 APIMON_ARGS="$@"
 # debugging
